--- conflicted
+++ resolved
@@ -8,6 +8,7 @@
 	"k8s.io/client-go/1.5/pkg/api/v1"
 
 	log "github.com/Sirupsen/logrus"
+	"github.com/intelsdi-x/swan/pkg/experiment/sensitivity"
 	"github.com/intelsdi-x/swan/pkg/conf"
 	"github.com/intelsdi-x/swan/pkg/executor"
 	"github.com/intelsdi-x/swan/pkg/utils/netutil"
@@ -21,19 +22,12 @@
 
 	// waitForReadyNode configuration
 	waitForReadyNodeBackOffPeriod = 1 * time.Second
-<<<<<<< HEAD
-	defaultReadyNodeRetryCount    = 20
+	nodeCheckRetryCount           = 20
 	expectedKubeletNodesCount     = 1
-=======
-	nodeCheckRetryCount           = 20
-	expectedKubelelNodesCount     = 1
->>>>>>> 60ba0910
 )
 
 var (
 	kubeEtcdServersFlag = conf.NewStringFlag("kubernetes_cluster_etcd_servers", "Comma seperated list of etcd servers (full URI: http://ip:port)", "http://127.0.0.1:2379")
-
-	kubernetesMasterFlag = conf.NewStringFlag("kubernetes_run_control_plane_on_host", "Address of a host where Kubernetes control plane will be run (when using -kubernetes and not connecting to existing cluster).", "127.0.0.1")
 )
 
 type kubeCommand struct {
@@ -76,7 +70,7 @@
 		EtcdPrefix:         "/registry",
 		LogLevel:           0,
 		AllowPrivileged:    true,
-		KubeAPIAddr:        kubernetesMasterFlag.Value(),
+		KubeAPIAddr:        sensitivity.KubernetesMasterFlag.Value(), // TODO(skonefal): This should not be part of config.
 		KubeAPIPort:        8080,
 		KubeletPort:        10250,
 		KubeControllerPort: 10252,
