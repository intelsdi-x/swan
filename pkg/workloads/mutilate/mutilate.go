package mutilate

import (
	"errors"
	"fmt"
	"strconv"
	"time"

	"path"

	"github.com/Sirupsen/logrus"
	"github.com/intelsdi-x/swan/misc/snap-plugin-collector-mutilate/mutilate/parse"
	"github.com/intelsdi-x/swan/pkg/conf"
	"github.com/intelsdi-x/swan/pkg/executor"
	"github.com/intelsdi-x/swan/pkg/utils/fs"
	"github.com/intelsdi-x/swan/pkg/workloads"
	"github.com/intelsdi-x/swan/pkg/workloads/memcached"
	"os"
)

const (
	defaultMemcachedHost          = "127.0.0.1"
	defaultPercentile             = "99" // TODO: it is not clear if custom values are handled correctly by tune - SCE-443
	defaultTuningTime             = 10   // [s]
	defaultWarmupTime             = 10   // [s]
	defaultAgentThreads           = 8
	defaultAgentPort              = 5556
	defaultAgentConnections       = 1
	defaultAgentConnectionsDepth  = 1
	defaultAgentAffinity          = false
	defaultMasterThreads          = 8
	defaultMasterConnections      = 1
	defaultMasterConnectionsDepth = 1
	defaultMasterAffinity         = false
	defaultKeySize                = 30  // [b]
	defaultValueSize              = 200 // [b]
	defaultMasterQPS              = 0
	defaultAffinity               = false // For both master and agents.
)

<<<<<<< HEAD
var (
	// pathFlag represents mutilate path flag.
	pathFlag = conf.NewStringFlag("mutilate_path", "Path to mutilate binary",
		path.Join(fs.GetSwanWorkloadsPath(), "data_caching/memcached/mutilate/mutilate"))
	warmupTimeFlag             = conf.NewIntFlag("mutilate_warmup_time", "Mutilate warmup time [s] (--warmup).", defaultWarmupTime)
	tunningTimeFlag            = conf.NewIntFlag("mutilate_tunning_time", "Mutilate tunning time [s]", defaultTuningTime)
	agentThreadsFlag           = conf.NewIntFlag("mutilate_agent_threads", "Mutilate agent threads (-T).", defaultAgentThreads)
	agentAgentPortFlag         = conf.NewIntFlag("mutilate_agent_port", "Mutilate agent port (-P).", defaultAgentPort)
	agentConnectionsFlag       = conf.NewIntFlag("mutilate_agent_connections", "Mutilate agent connections (-c).", defaultAgentConnections)
	agentConnectionsDepthFlag  = conf.NewIntFlag("mutilate_agent_connections_depth", "Mutilate agent connections (-d).", defaultAgentConnectionsDepth)
	agentAffinityFlag          = conf.NewBoolFlag("mutilate_agent_affinity", "Mutilate agent affinity (--affinity).", defaultAgentAffinity)
	masterThreadsFlag          = conf.NewIntFlag("mutilate_master_threads", "Mutilate master threads (-T).", defaultMasterThreads)
	masterConnectionsFlag      = conf.NewIntFlag("mutilate_master_connections", "Mutilate master connections (-C).", defaultMasterConnections)
	masterConnectionsDepthFlag = conf.NewIntFlag("mutilate_master_connections_depth", "Mutilate master connections depth (-C).", defaultMasterConnectionsDepth)
	masterAffinityFlag         = conf.NewBoolFlag("mutilate_master_affinity", "Mutilate master affinity (--affinity).", defaultMasterAffinity)
	masterQPSFlag              = conf.NewIntFlag("mutilate_master_qps", "Mutilate master QPS value (-Q).", defaultMasterQPS)
=======
// pathFlag represents mutilate path flag.
var pathFlag = conf.NewFileFlag("mutilate_path", "Path to mutilate binary",
	path.Join(fs.GetSwanWorkloadsPath(), "data_caching/memcached/mutilate/mutilate"),
>>>>>>> dd974a6a
)

// Config contains all data for running mutilate.
type Config struct {
	PathToBinary  string
	MemcachedHost string
	MemcachedPort int
	// WarmupTime represents warm up time for both Tune and Load.
	WarmupTime time.Duration

	// TODO(bplotka): Pack below parameters as flags.
	// Mutilate load Parameters
	TuningTime        time.Duration
	LatencyPercentile string

	AgentConnections      int  // -c
	AgentConnectionsDepth int  // Max length of request pipeline. -d
	MasterThreads         int  // -T
	MasterAffinity        bool // Set CPU affinity for threads, round-robin (for Master)
	KeySize               int  // Length of memcached keys. -K
	ValueSize             int  // Length of memcached values. -V

	// Agent-mode options.
	AgentThreads           int  // Number of threads for all agents. -T
	AgentAffinity          bool // Set CPU affinity for threads, round-robin (fro Agent).
	AgentPort              int  // Agent port. -p
	MasterConnections      int  // -C
	MasterConnectionsDepth int  // Max length of request pipeline. -D

	// Number of QPS which will be done by master itself, and only these requests
	// will measure the latency (!).
	// If it equals 0, than -Q will be not specified.
	MasterQPS int // -Q

	// Output flags.
	// TODO(bplotka): Move this flags to global experiment namespace.
	EraseTuneOutput     bool // false by default, we want to keep them, but remove during integration tests
	ErasePopulateOutput bool // false by default.

}

// DefaultMutilateConfig is a constructor for MutilateConfig with default parameters.
func DefaultMutilateConfig() Config {
	return Config{
		PathToBinary:  pathFlag.Value(),
		MemcachedHost: defaultMemcachedHost,
		MemcachedPort: memcached.DefaultPort,

		WarmupTime:        time.Duration(warmupTimeFlag.Value()) * time.Second,
		TuningTime:        time.Duration(tunningTimeFlag.Value()) * time.Second,
		LatencyPercentile: defaultPercentile,

		AgentThreads:           agentThreadsFlag.Value(),
		AgentConnections:       agentConnectionsFlag.Value(),
		AgentConnectionsDepth:  agentConnectionsDepthFlag.Value(),
		AgentAffinity:          agentAffinityFlag.Value(),
		MasterThreads:          masterThreadsFlag.Value(),
		MasterConnections:      masterConnectionsFlag.Value(),
		MasterConnectionsDepth: masterConnectionsDepthFlag.Value(),
		MasterAffinity:         masterAffinityFlag.Value(),
		KeySize:                defaultKeySize,
		ValueSize:              defaultValueSize,
		MasterQPS:              masterQPSFlag.Value(),
		AgentPort:              agentAgentPortFlag.Value(),
	}
}

type mutilate struct {
	master executor.Executor
	agents []executor.Executor
	config Config
}

// New returns a new Mutilate Load Generator instance.
// Mutilate is a load generator for Memcached.
// https://github.com/leverich/mutilate
func New(exec executor.Executor, config Config) workloads.LoadGenerator {
	return mutilate{
		master: exec,
		agents: []executor.Executor{},
		config: config,
	}
}

// NewCluster returns a new Mutilate Load Generator instance composed of master
// and specified executors per each agent.
// Mutilate is a load generator for Memcached.
// https://github.com/leverich/mutilate
func NewCluster(
	master executor.Executor, agents []executor.Executor, config Config) workloads.LoadGenerator {
	return mutilate{
		master: master,
		agents: agents,
		config: config,
	}
}

func stopAgents(agentHandles []executor.TaskHandle) {
	for _, handle := range agentHandles {
		err := handle.Stop()
		if err != nil {
			logrus.Error(err.Error())
		}
	}
}

func cleanAgents(agentHandles []executor.TaskHandle) {
	for _, handle := range agentHandles {
		err := handle.Clean()
		if err != nil {
			logrus.Error(err.Error())
		}
	}
}

func eraseAgentOutputs(agentHandles []executor.TaskHandle) {
	for _, handle := range agentHandles {
		err := handle.EraseOutput()
		if err != nil {
			logrus.Error(err.Error())
		}
	}
}

func (m mutilate) runRemoteAgents() ([]executor.TaskHandle, error) {
	handles := []executor.TaskHandle{}

	command := getAgentCommand(m.config)
	for _, exec := range m.agents {
		handle, err := exec.Execute(command)
		if err != nil {
			// If one agent fails we need to stop these which are running.
			logrus.Debugf(
				"One of agents failed (cmd: '%s'). Stopping already started %d agents",
				command, len(handles))
			stopAgents(handles)
			cleanAgents(handles)
			if m.config.EraseTuneOutput {
				eraseAgentOutputs(handles)
			}
			return nil, err
		}
		handles = append(handles, handle)
	}

	return handles, nil
}

// Populate load the initial test data into Memcached.
// Even for multi-node Mutilate, populate the Memcached is done only by master.
func (m mutilate) Populate() (err error) {
	populateCmd := getPopulateCommand(m.config)

	taskHandle, err := m.master.Execute(populateCmd)
	if err != nil {
		return err
	}

	taskHandle.Wait(0)

	exitCode, err := taskHandle.ExitCode()
	if err != nil {
		return err
	}

	if exitCode != 0 {
		return errors.New("Memcached population exited with code: " +
			strconv.Itoa(exitCode))
	}

	err = taskHandle.Clean()
	if err != nil {
		return err
	}

	if m.config.ErasePopulateOutput {
		return taskHandle.EraseOutput()
	}

	return nil
}

func (m mutilate) getQPSAndLatencyFrom(stdoutFile *os.File) (qps int, achievedSLI int, err error) {
	results, err := parse.OpenedFile(stdoutFile)
	if err != nil {
		errMsg := fmt.Sprintf("Could not retrieve QPS from Mutilate Tune output. ")
		return qps, achievedSLI, errors.New(errMsg + err.Error())
	}

	rawQPS, ok := results.Raw[parse.MutilateQPS]
	if !ok {
		errMsg := fmt.Sprintf("Could not retrieve MutilateQPS from mutilate parser.")
		return qps, achievedSLI, errors.New(errMsg)
	}

	rawSLI, ok := results.Raw[parse.MutilatePercentileCustom]
	if !ok {
		errMsg := fmt.Sprintf("Could not retrieve Custom Percentile from mutilate parser.")
		return qps, achievedSLI, errors.New(errMsg)
	}

	return int(rawQPS), int(rawSLI), nil
}

// Tune returns the maximum achieved QPS where SLI is below target SLO.
func (m mutilate) Tune(slo int) (qps int, achievedSLI int, err error) {
	// Run agents when specified.
	agentHandles, err := m.runRemoteAgents()
	if err != nil {
		return qps, achievedSLI,
			fmt.Errorf("Executing Mutilate Agents failed; %s", err.Error())
	}

	defer func() {
		logrus.Debug("Stopping %d agents", len(agentHandles))
		stopAgents(agentHandles)
		cleanAgents(agentHandles)
		if m.config.EraseTuneOutput {
			eraseAgentOutputs(agentHandles)
		}
	}()

	// Run master with tuning option.
	tuneCmd := getTuneCommand(m.config, slo, agentHandles)
	masterHandle, err := m.master.Execute(tuneCmd)
	if err != nil {
		logrus.Debug("Mutilate master execution failed (cmd: '%s')", tuneCmd)
		return qps, achievedSLI,
			fmt.Errorf("Mutilate Master Tune failed; Command: %s; %s", tuneCmd, err.Error())
	}

	taskHandle := executor.NewClusterTaskHandle(masterHandle, agentHandles)

	// Blocking wait for master.
	if !taskHandle.Wait(0) {
		return qps, achievedSLI, fmt.Errorf("Cannot terminate the Mutilate master. Stopping agents.")
	}

	exitCode, err := taskHandle.ExitCode()
	if err != nil {
		return qps, achievedSLI, err
	}

	if exitCode != 0 {
		return qps, achievedSLI, errors.New(
			"Executing Mutilate Tune command returned with exit code: " +
				strconv.Itoa(exitCode))
	}

	stdoutFile, err := taskHandle.StdoutFile()
	if err != nil {
		return qps, achievedSLI, err
	}

	qps, achievedSLI, err = m.getQPSAndLatencyFrom(stdoutFile)
	if err != nil {
		return qps, achievedSLI, err
	}

	err = taskHandle.Clean()
	if err != nil {
		return 0, 0, err
	}

	if m.config.EraseTuneOutput {
		if err := taskHandle.EraseOutput(); err != nil {
			return 0, 0, err
		}
	}

	return qps, achievedSLI, err
}

// Load starts a load on the specific workload with the defined loadPoint (number of QPS).
// The task will do the load for specified amount of time.
func (m mutilate) Load(qps int, duration time.Duration) (executor.TaskHandle, error) {
	agentHandles, err := m.runRemoteAgents()
	if err != nil {
		return nil, err
	}

	masterHandle, err := m.master.Execute(
		getLoadCommand(m.config, qps, duration, agentHandles))
	if err != nil {
		stopAgents(agentHandles)
		return nil, fmt.Errorf(
			"Execution of Mutilate Master Load failed; Command: %s; %s",
			getLoadCommand(m.config, qps, duration, agentHandles), err.Error())
	}

	return executor.NewClusterTaskHandle(masterHandle, agentHandles), nil
}<|MERGE_RESOLUTION|>--- conflicted
+++ resolved
@@ -38,10 +38,9 @@
 	defaultAffinity               = false // For both master and agents.
 )
 
-<<<<<<< HEAD
 var (
 	// pathFlag represents mutilate path flag.
-	pathFlag = conf.NewStringFlag("mutilate_path", "Path to mutilate binary",
+	pathFlag = conf.NewFileFlag("mutilate_path", "Path to mutilate binary",
 		path.Join(fs.GetSwanWorkloadsPath(), "data_caching/memcached/mutilate/mutilate"))
 	warmupTimeFlag             = conf.NewIntFlag("mutilate_warmup_time", "Mutilate warmup time [s] (--warmup).", defaultWarmupTime)
 	tunningTimeFlag            = conf.NewIntFlag("mutilate_tunning_time", "Mutilate tunning time [s]", defaultTuningTime)
@@ -55,11 +54,6 @@
 	masterConnectionsDepthFlag = conf.NewIntFlag("mutilate_master_connections_depth", "Mutilate master connections depth (-C).", defaultMasterConnectionsDepth)
 	masterAffinityFlag         = conf.NewBoolFlag("mutilate_master_affinity", "Mutilate master affinity (--affinity).", defaultMasterAffinity)
 	masterQPSFlag              = conf.NewIntFlag("mutilate_master_qps", "Mutilate master QPS value (-Q).", defaultMasterQPS)
-=======
-// pathFlag represents mutilate path flag.
-var pathFlag = conf.NewFileFlag("mutilate_path", "Path to mutilate binary",
-	path.Join(fs.GetSwanWorkloadsPath(), "data_caching/memcached/mutilate/mutilate"),
->>>>>>> dd974a6a
 )
 
 // Config contains all data for running mutilate.
