--- conflicted
+++ resolved
@@ -102,15 +102,9 @@
 		MemcachedHost: defaultMemcachedHost,
 		MemcachedPort: memcached.DefaultPort,
 
-<<<<<<< HEAD
 		WarmupTime:        time.Duration(warmupTimeFlag.Value()) * time.Second,
 		TuningTime:        time.Duration(tunningTimeFlag.Value()) * time.Second,
-		LatencyPercentile: percentile,
-=======
-		WarmupTime:        defaultWarmupTime,
-		TuningTime:        defaultTuningTime,
 		LatencyPercentile: defaultPercentile,
->>>>>>> 2e04fee2
 
 		AgentThreads:           agentThreadsFlag.Value(),
 		AgentConnections:       agentConnectionsFlag.Value(),
