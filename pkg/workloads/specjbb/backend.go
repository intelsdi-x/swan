package specjbb

import (
	"github.com/intelsdi-x/swan/pkg/conf"
	"github.com/intelsdi-x/swan/pkg/executor"
	"github.com/pkg/errors"
)

const (
	name         = "SPECjbb Backend"
	backendJvmID = "specjbbbackend1"
)

var (
	// PathToBinaryForHpFlag specifies path to a SPECjbb2015 jar file for hp job.
	PathToBinaryForHpFlag = conf.NewStringFlag("specjbb_path_hp",
		"Path to SPECjbb jar for high priority job (backend)",
		"/usr/share/specjbb/specjbb2015.jar")
	// PathToPropsFileForHpFlag specifies path to a SPECjbb2015 properties file for hp job.
	PathToPropsFileForHpFlag = conf.NewStringFlag("specjbb_props_path_hp",
		"Path to SPECjbb properties file for high priority job (backend)",
		"/usr/share/specjbb/config/specjbb2015.props")
)

// BackendConfig is a config for a SPECjbb2015 Backend,
type BackendConfig struct {
	JVMOptions
	PathToBinary      string
	ControllerAddress string // ControllerAddress is an address of a SPECjbb controller component ("-Dspecjbb.controller.host=")
	JvmID             string // JvmId is an ID of a JVM dedicated for a Backend (-J <jvmid>)
<<<<<<< HEAD
	WorkerCount       int
=======
	WorkerCount       int    // Amount of threads in ForkJoinPool that will be serving requests.
>>>>>>> 4a27c20c
}

// DefaultSPECjbbBackendConfig is a constructor for BackendConfig with default parameters.
func DefaultSPECjbbBackendConfig() BackendConfig {
	return BackendConfig{
		JVMOptions:        DefaultJVMOptions(),
		PathToBinary:      PathToBinaryForHpFlag.Value(),
		ControllerAddress: ControllerAddress.Value(),
		JvmID:             backendJvmID,
<<<<<<< HEAD
		WorkerCount:       8,
=======
		WorkerCount:       1,
>>>>>>> 4a27c20c
	}
}

// Backend is a launcher for the SPECjbb2015 Backend.
type Backend struct {
	exec executor.Executor
	conf BackendConfig
}

// NewBackend is a constructor for Backend.
func NewBackend(exec executor.Executor, config BackendConfig) Backend {
	return Backend{
		exec: exec,
		conf: config,
	}
}

// Launch starts the Backend component. It returns a Task Handle instance.
// Error is returned when Launcher is unable to start a job.
func (b Backend) Launch() (executor.TaskHandle, error) {
	command := getBackendCommand(b.conf)
	task, err := b.exec.Execute(command)
	if err != nil {
		return nil, errors.Wrapf(err, "launch of SPECjbb backend failed. command: %q", command)
	}
	return task, nil
}

// Name returns human readable name for job.
func (b Backend) Name() string {
	return name
}<|MERGE_RESOLUTION|>--- conflicted
+++ resolved
@@ -28,11 +28,7 @@
 	PathToBinary      string
 	ControllerAddress string // ControllerAddress is an address of a SPECjbb controller component ("-Dspecjbb.controller.host=")
 	JvmID             string // JvmId is an ID of a JVM dedicated for a Backend (-J <jvmid>)
-<<<<<<< HEAD
-	WorkerCount       int
-=======
 	WorkerCount       int    // Amount of threads in ForkJoinPool that will be serving requests.
->>>>>>> 4a27c20c
 }
 
 // DefaultSPECjbbBackendConfig is a constructor for BackendConfig with default parameters.
@@ -42,11 +38,7 @@
 		PathToBinary:      PathToBinaryForHpFlag.Value(),
 		ControllerAddress: ControllerAddress.Value(),
 		JvmID:             backendJvmID,
-<<<<<<< HEAD
-		WorkerCount:       8,
-=======
 		WorkerCount:       1,
->>>>>>> 4a27c20c
 	}
 }
 
