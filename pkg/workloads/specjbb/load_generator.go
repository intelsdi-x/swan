package specjbb

import (
	"time"

	"github.com/Sirupsen/logrus"
	"github.com/intelsdi-x/swan/pkg/conf"
	"github.com/intelsdi-x/swan/pkg/executor"
	"github.com/intelsdi-x/swan/pkg/workloads/specjbb/parser"
	"github.com/pkg/errors"
)

const (
	defaultControllerIP   = "127.0.0.1"
	defaultCustomerNumber = 100000 // Default as in SPECjbb.
	defaultProductsNumber = 100000 // Default as in SPECjbb.
)

var (
	// PathToBinaryForLoadGeneratorFlag specifies path to a SPECjbb2015 jar file for load generator.
	PathToBinaryForLoadGeneratorFlag = conf.NewStringFlag("specjbb_path_lg", "Path to SPECjbb jar for load generator", "/usr/share/specjbb/specjbb2015.jar")

	// PathToPropsFileForLoadGeneratorFlag specifies path to a SPECjbb2015 properties file for load generator.
	PathToPropsFileForLoadGeneratorFlag = conf.NewStringFlag("specjbb_props_path_lg", "Path to SPECjbb properties file for load generator", "/usr/share/specjbb/config/specjbb2015.props")

	// PathToOutputTemplateFlag specifies path to a SPECjbb2015 output template file.
	PathToOutputTemplateFlag = conf.NewStringFlag("specjbb_output_template_path", "Path to SPECjbb output template file", "/usr/share/specjbb/config/template-D.raw")

	// ControllerAddress specifies ControllerAddress address of a controller component of SPECjbb2015 benchmark.
	ControllerAddress = conf.NewStringFlag("specjbb_controller_ip", "ControllerAddress address of a SPECjbb controller component", defaultControllerIP)

	// CustomerNumberFlag specifies number of customers.
	CustomerNumberFlag = conf.NewIntFlag("specjbb_customer_number", "Number of customers", defaultCustomerNumber)

	// ProductNumberFlag specifies number of products.
	ProductNumberFlag = conf.NewIntFlag("specjbb_product_number", "Number of products", defaultProductsNumber)

	// BinaryDataOutputDirFlag specifies output dir for storing binary data.
	BinaryDataOutputDirFlag = conf.NewStringFlag("specjbb_output_dir", "Path to location of storing binary data", "/usr/share/specjbb/")
)

// LoadGeneratorConfig is a config for a SPECjbb2015 Load Generator.,
type LoadGeneratorConfig struct {
	JVMOptions
	ControllerAddress    string // ControllerAddress is an address of a SPECjbb controller component ("-Dspecjbb.controller.host=").
	PathToBinary         string // PathToBinary is a path to specjbb2015.jar.
	PathToProps          string // PathToProps is a path to property file that stores basic configuration.
	CustomerNumber       int    // CustomerNumber is a number of customers used to generate load.
	ProductNumber        int    // ProductNumber is a number of products used to generate load.
	BinaryDataOutputDir  string // binaryDataOutputDir is a dir where binary raw data file is stored during run of SPECjbb.
	PathToOutputTemplate string // PathToOutputTemplate is a path to template used to generate report from.
	HandshakeTimeoutMs   int    // HandshakeTimeoutMs is timeout (in milliseconds) for initial Controller <-> Agent handshaking.
<<<<<<< HEAD
=======
	EraseTuningOutput    bool   // Erase stdout & stderr logs from processes ran by Load Generator.
>>>>>>> 4a27c20c
}

// DefaultLoadGeneratorConfig is a constructor for LoadGeneratorConfig with default parameters.
func DefaultLoadGeneratorConfig() LoadGeneratorConfig {
	return LoadGeneratorConfig{
		JVMOptions:           DefaultJVMOptions(),
		ControllerAddress:    ControllerAddress.Value(),
		PathToBinary:         PathToBinaryForLoadGeneratorFlag.Value(),
		PathToProps:          PathToPropsFileForLoadGeneratorFlag.Value(),
		CustomerNumber:       CustomerNumberFlag.Value(),
		ProductNumber:        ProductNumberFlag.Value(),
		BinaryDataOutputDir:  BinaryDataOutputDirFlag.Value(),
		PathToOutputTemplate: PathToOutputTemplateFlag.Value(),
		HandshakeTimeoutMs:   600000,
<<<<<<< HEAD
	}
}

//type reporter struct {
//	executor executor.Executor
//	config   LoadGeneratorConfig
//}
//
//func newReporter(executor executor.Executor, config LoadGeneratorConfig) reporter {
//	return reporter{
//		executor: executor,
//		config:   config,
//	}
//}
=======
		EraseTuningOutput:    true,
	}
}
>>>>>>> 4a27c20c

type loadGenerator struct {
	controller           executor.Executor
	transactionInjectors []executor.Executor
	config               LoadGeneratorConfig
}

// NewLoadGenerator returns a new SPECjbb Load Generator instance composed of controller
// and transaction injectors.
// Transaction Injector and Controller are load generator for SPECjbb Backend.
// https://www.spec.org/jbb2015/docs/userguide.pdf
func NewLoadGenerator(controller executor.Executor, transactionInjectors []executor.Executor, config LoadGeneratorConfig) executor.LoadGenerator {
	return loadGenerator{
		controller:           controller,
		transactionInjectors: transactionInjectors,
		config:               config,
	}
}

// stop stops all tasks that run as transaction injectors.
func stop(transactionInjectorsHandles []executor.TaskHandle) {
	for _, handle := range transactionInjectorsHandles {
		err := handle.Stop()
		if err != nil {
			logrus.Errorf("Can't stop transaction injectors because of an error:%s", err.Error())
		}
	}
}

// erase removes transaction injectors tasks stdout & stderr files.
func erase(transactionInjectorsHandles []executor.TaskHandle) {
	for _, handle := range transactionInjectorsHandles {
		err := handle.EraseOutput()
		if err != nil {
			logrus.Errorf("Can't erase transaction injectors stdout/stderr files because of an error:%s", err.Error())
		}
	}
}

func (loadGenerator loadGenerator) runTransactionInjectors() ([]executor.TaskHandle, error) {
	handles := []executor.TaskHandle{}
	for id, txI := range loadGenerator.transactionInjectors {
		command := getTxICommand(loadGenerator.config, id+1)
		handle, err := txI.Execute(command)
		if err != nil {
			logrus.Errorf("Could not start TransactionInjector with command %s", command)
			stop(handles)
			if loadGenerator.config.EraseTuningOutput {
				erase(handles)
			}
			return nil, errors.Wrapf(err, "Could not start TransactionInjector with command %s", command)
		}
		handles = append(handles, handle)
	}

	return handles, nil
}

// Populate. SpecJBB backend is ready to use immediately after run and it does not need any population.
func (loadGenerator loadGenerator) Populate() (err error) {
	return nil
}

// Tune calculates maximum number of "critical java operations" under SLO
<<<<<<< HEAD
// @param slo: SLO in us (sane values are above 5000us [5ms])
=======
// @param slo: SLO in us (sane values are above 5000us [5ms]). 5ms is lowest SLI taken into account by SPECjbb when calculating results, and it does not yield any results below it.
// @note: Tune will not work properly when Controller is launched by Kubernetes Executor.
>>>>>>> 4a27c20c
//
// It generates High Bound Injection Rate [HBIR] curve to determine the load under slo value.
// See SPECjbb readme (https://www.spec.org/jbb2015/docs/userguide.pdf) for details.
//
// Exemplary output for machine capacity, HBIR = 12000:
// RUN RESULT: hbIR (max attempted) = 12000, hbIR (settled) = 12000, max-jOPS = 11640, critical-jOPS = 2684
func (loadGenerator loadGenerator) Tune(slo int) (qps int, achievedSLI int, err error) {
	if slo < 5000 {
		logrus.Errorf("SLO for tuning SPECjbb should be above 5000us (5ms). Function received %d", slo)
		return 0, 0, errors.Errorf("SLO for tuning SPECjbb should be above 5000us (5ms). Function received %d", slo)
	}

	hbirRtCommand := getControllerTuneCommand(loadGenerator.config)
	controllerHandle, err := loadGenerator.controller.Execute(hbirRtCommand)
	if err != nil {
		return 0, 0, errors.Wrapf(err, "execution of SPECjbb HBIR RT failed. command: %q", hbirRtCommand)
	}
	txIHandles, err := loadGenerator.runTransactionInjectors()
	if err != nil {
		return 0, 0, errors.Errorf("execution of SPECjbb HBIR RT transaction injectors failed with error: %s", err.Error())
	}

	controllerHandle.Wait(0)
	stop(txIHandles)
	if loadGenerator.config.EraseTuningOutput {
		erase(txIHandles)
	}

	controllerStdOut, err := controllerHandle.StdoutFile()
	if err != nil {
		return 0, 0, errors.Wrapf(err, "could not read controller output file %s", controllerStdOut.Name())
	}
	rawFileName, err := parser.FileWithRawFileName(controllerStdOut.Name())
	if err != nil {
		return 0, 0, errors.Wrapf(err, "could not get binary file name from controller output file %s", controllerStdOut.Name())
	}

	if rawFileName == "" {
		return 0, 0, errors.Errorf("Could not get raw results file name from an output file %s", controllerStdOut.Name())
	}

	// Run reporter to calculate critical jops value from raw results.
<<<<<<< HEAD
	reporterCommand := getReporterCommand(loadGenerator.config, rawFileName, slo)	
=======
	reporterCommand := getReporterCommand(loadGenerator.config, rawFileName, slo)
>>>>>>> 4a27c20c
	reporterHandle, err := loadGenerator.controller.Execute(reporterCommand)
	reporterHandle.Wait(0)

	outReporter, err := reporterHandle.StdoutFile()
	if err != nil {
		return 0, 0, errors.Wrapf(err, "could not read reporter output file %s", outReporter.Name())
	}
	hbirRt, err := parser.FileWithHBIRRT(outReporter.Name())
	if err != nil {
		return 0, 0, errors.Wrapf(err, "could not get critical jops from reporter output file %s", outReporter.Name())
	}

	if loadGenerator.config.EraseTuningOutput {
		controllerHandle.EraseOutput()
		reporterHandle.EraseOutput()
	}

	return hbirRt, 0, err
}

<<<<<<< HEAD
// Load starts SPECjbb load on backed with given injection rate value.
=======
// Load starts SPECjbb load on backend with given injection rate value.
>>>>>>> 4a27c20c
// The task will do the load for specified amount of time.
func (loadGenerator loadGenerator) Load(injectionRate int, duration time.Duration) (executor.TaskHandle, error) {
	if len(loadGenerator.transactionInjectors) == 0 {
		return nil, errors.New("Cannot generate load with empty transaction injector executors")
	}

	loadCommand := getControllerLoadCommand(loadGenerator.config, injectionRate, duration)
	controllerHandle, err := loadGenerator.controller.Execute(loadCommand)
	if err != nil {
		return nil, errors.Wrapf(err, "execution of SPECjbb Load Generator failed. command: %q", loadCommand)
	}
	txIHandles, err := loadGenerator.runTransactionInjectors()
	if err != nil {
		return nil, errors.Errorf("execution of SPECjbb HBIR RT transaction injectors failed with error: %s", err.Error())
	}

	return executor.NewClusterTaskHandle(controllerHandle, txIHandles), nil
}<|MERGE_RESOLUTION|>--- conflicted
+++ resolved
@@ -50,10 +50,7 @@
 	BinaryDataOutputDir  string // binaryDataOutputDir is a dir where binary raw data file is stored during run of SPECjbb.
 	PathToOutputTemplate string // PathToOutputTemplate is a path to template used to generate report from.
 	HandshakeTimeoutMs   int    // HandshakeTimeoutMs is timeout (in milliseconds) for initial Controller <-> Agent handshaking.
-<<<<<<< HEAD
-=======
 	EraseTuningOutput    bool   // Erase stdout & stderr logs from processes ran by Load Generator.
->>>>>>> 4a27c20c
 }
 
 // DefaultLoadGeneratorConfig is a constructor for LoadGeneratorConfig with default parameters.
@@ -68,26 +65,9 @@
 		BinaryDataOutputDir:  BinaryDataOutputDirFlag.Value(),
 		PathToOutputTemplate: PathToOutputTemplateFlag.Value(),
 		HandshakeTimeoutMs:   600000,
-<<<<<<< HEAD
-	}
-}
-
-//type reporter struct {
-//	executor executor.Executor
-//	config   LoadGeneratorConfig
-//}
-//
-//func newReporter(executor executor.Executor, config LoadGeneratorConfig) reporter {
-//	return reporter{
-//		executor: executor,
-//		config:   config,
-//	}
-//}
-=======
 		EraseTuningOutput:    true,
 	}
 }
->>>>>>> 4a27c20c
 
 type loadGenerator struct {
 	controller           executor.Executor
@@ -152,12 +132,8 @@
 }
 
 // Tune calculates maximum number of "critical java operations" under SLO
-<<<<<<< HEAD
-// @param slo: SLO in us (sane values are above 5000us [5ms])
-=======
 // @param slo: SLO in us (sane values are above 5000us [5ms]). 5ms is lowest SLI taken into account by SPECjbb when calculating results, and it does not yield any results below it.
 // @note: Tune will not work properly when Controller is launched by Kubernetes Executor.
->>>>>>> 4a27c20c
 //
 // It generates High Bound Injection Rate [HBIR] curve to determine the load under slo value.
 // See SPECjbb readme (https://www.spec.org/jbb2015/docs/userguide.pdf) for details.
@@ -200,11 +176,7 @@
 	}
 
 	// Run reporter to calculate critical jops value from raw results.
-<<<<<<< HEAD
-	reporterCommand := getReporterCommand(loadGenerator.config, rawFileName, slo)	
-=======
 	reporterCommand := getReporterCommand(loadGenerator.config, rawFileName, slo)
->>>>>>> 4a27c20c
 	reporterHandle, err := loadGenerator.controller.Execute(reporterCommand)
 	reporterHandle.Wait(0)
 
@@ -225,11 +197,7 @@
 	return hbirRt, 0, err
 }
 
-<<<<<<< HEAD
-// Load starts SPECjbb load on backed with given injection rate value.
-=======
 // Load starts SPECjbb load on backend with given injection rate value.
->>>>>>> 4a27c20c
 // The task will do the load for specified amount of time.
 func (loadGenerator loadGenerator) Load(injectionRate int, duration time.Duration) (executor.TaskHandle, error) {
 	if len(loadGenerator.transactionInjectors) == 0 {
