--- conflicted
+++ resolved
@@ -88,7 +88,6 @@
 
 						Convey("The netstat task should be terminated, the task status should be 0"+
 							" and output resultes with a STAT information", func() {
-<<<<<<< HEAD
 
 							netstatTaskState := netstatTaskHandle.Status()
 							So(netstatTaskState, ShouldEqual, executor.TERMINATED)
@@ -99,16 +98,6 @@
 
 							stdoutFile, stdoutErr := netstatTaskHandle.StdoutFile()
 
-=======
-							netstatTaskState := netstatTaskHandle.GetStatus()
-							So(netstatTaskState, ShouldEqual, executor.TERMINATED)
-
-							exitCode, err := netstatTaskHandle.GetExitCode()
-							So(err, ShouldBeNil)
-							So(exitCode, ShouldEqual, 0)
-
-							stdoutReader, stdoutErr := netstatTaskHandle.Stdout()
->>>>>>> c21306da
 							So(stdoutErr, ShouldBeNil)
 							So(stdoutFile, ShouldNotBeNil)
 
@@ -128,23 +117,12 @@
 
 					Convey("The task should be terminated and the task status "+
 						"should be -1 or 0", func() {
-<<<<<<< HEAD
-<<<<<<< HEAD
-						taskState := task.Status()
+
+						taskState := taskHandle.Status()
 						So(taskState, ShouldEqual, executor.TERMINATED)
 
-						exitCode, err := task.ExitCode()
-=======
-=======
->>>>>>> c21306da
-						taskState := taskHandle.GetStatus()
-						So(taskState, ShouldEqual, executor.TERMINATED)
+						exitCode, err := taskHandle.ExitCode()
 
-						exitCode, err := taskHandle.GetExitCode()
-<<<<<<< HEAD
->>>>>>> SCE329 Rename Task interface to TaskHandle
-=======
->>>>>>> c21306da
 						So(err, ShouldBeNil)
 						// Memcached on CentOS returns 0 (successful code) after SIGTERM.
 						So(exitCode, ShouldBeIn, -1, 0)
