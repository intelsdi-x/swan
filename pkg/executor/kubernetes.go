--- conflicted
+++ resolved
@@ -139,15 +139,9 @@
 
 	// NOTE: We should have timeout for the amount of time we want to wait for the pod to appear.
 	select {
-<<<<<<< HEAD
-	case <-th.started:
+	case <-taskHandle.started:
 	// Pod succesfully started.
-	case <-th.stopped:
-=======
-	case <-taskHandle.started:
-		// Pod succesfully started.
 	case <-taskHandle.stopped:
->>>>>>> 2aa21403
 		// Look into exit state to determine if start up failed or completed immediately.
 		// TODO(skonefal): We don't have stdout & stderr when pod fails.
 		exitCode, err := taskHandle.ExitCode()
