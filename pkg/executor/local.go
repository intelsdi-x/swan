--- conflicted
+++ resolved
@@ -109,13 +109,9 @@
 		}
 	}()
 
-<<<<<<< HEAD
 	// Best effort potential way to check if binary is started properly.
 	taskHandle.Wait(100 * time.Millisecond)
-	return checkIfProcessFailedToExecute(command, l.Name(), taskHandle)
-=======
-	return &taskHandle, nil
->>>>>>> 94564d62
+	return checkIfProcessFailedToExecute(command, l.Name(), &taskHandle)
 }
 
 // localTaskHandle implements TaskHandle interface.
