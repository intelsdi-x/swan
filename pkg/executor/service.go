--- conflicted
+++ resolved
@@ -66,38 +66,4 @@
 	}
 
 	return s.TaskHandle.Wait(duration)
-<<<<<<< HEAD
-}
-
-func tailFile(filePath string, lineCount int) (tail string, err error) {
-	lineCountParam := fmt.Sprintf("-n %d", lineCount)
-	output, err := exec.Command("tail", lineCountParam, filePath).CombinedOutput()
-
-	if err != nil {
-		return "", errors.Wrapf(err, "could not read tail of %q", filePath)
-	}
-
-	return string(output), nil
-}
-
-// ServiceLauncher is a decorator and Launcher implementation that should be used for tasks that do not stop on their own.
-type ServiceLauncher struct {
-	Launcher
-}
-
-// Launch implements Launcher interface.
-func (sl ServiceLauncher) Launch() (TaskHandle, error) {
-	th, err := sl.Launcher.Launch()
-	if err != nil {
-		return nil, err
-	}
-
-	return &ServiceHandle{th}, nil
-}
-
-// Name returns name of underlying Launcher.
-func (sl ServiceLauncher) Name() string {
-	return sl.Launcher.Name()
-=======
->>>>>>> e4603503
 }