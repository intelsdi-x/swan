--- conflicted
+++ resolved
@@ -5,9 +5,5 @@
   "enable-gc": true,
   "concurrency": 1,
   "DisableAll": true,
-<<<<<<< HEAD
-  "Enable": ["golint", "vet", "misspell"]
-=======
-  "Enable": ["golint", "vet", "gofmt"]
->>>>>>> dcdb397e
+  "Enable": ["golint", "vet", "gofmt", "misspell"]
 }