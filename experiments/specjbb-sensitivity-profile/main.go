package main

import (
	"fmt"
	"io"
	"os"
	"strconv"
	"strings"
	"time"

	"github.com/Sirupsen/logrus"
	"github.com/intelsdi-x/swan/experiments/specjbb-sensitivity-profile/common"
	"github.com/intelsdi-x/swan/pkg/conf"
	"github.com/intelsdi-x/swan/pkg/executor"
	"github.com/intelsdi-x/swan/pkg/experiment"
	"github.com/intelsdi-x/swan/pkg/experiment/sensitivity"
	"github.com/intelsdi-x/swan/pkg/experiment/sensitivity/topology"
	"github.com/intelsdi-x/swan/pkg/experiment/sensitivity/validate"
	"github.com/intelsdi-x/swan/pkg/snap/sessions/specjbb"
	"github.com/intelsdi-x/swan/pkg/utils/err_collection"
	"github.com/intelsdi-x/swan/pkg/utils/errutil"
	"github.com/intelsdi-x/swan/pkg/workloads/specjbb"
	"github.com/nu7hatch/gouuid"
	"github.com/pkg/errors"
	"gopkg.in/cheggaaa/pb.v1"
)

var (
	// TxICountFlag is flag containing number of Transaction Injectors used.
<<<<<<< HEAD
	TxICountFlag = conf.NewIntFlag("specjbb_transaction_injectors_count", "Number of Transaction injectors run in one group in cluster", 1)
=======
	TxICountFlag = conf.NewIntFlag("specjbb_transaction_injectors_count", "Number of Transaction injectors run in one group", 1)
>>>>>>> ba7895d2
)

func main() {
	conf.SetAppName("specjbb-sensitivity-profile")
	conf.SetHelp(`Sensitivity experiment runs different measurements to test the performance of co-located workloads on a single node.
                     It executes workloads and triggers gathering of metrics like latency (SLI)`)
<<<<<<< HEAD
	err := conf.ParseFlags()
	if err != nil {
		logrus.Fatalf("Could not parse flags: %q", err.Error())
		os.Exit(experiment.ExSoftware)
	}
	logrus.SetLevel(conf.LogLevel())
=======
	experiment.Configure()
>>>>>>> ba7895d2

	// Generate an experiment ID and start the metadata session.
	uuid, err := uuid.NewV4()
	if err != nil {
		logrus.Errorf("Cannot generate experiment ID: %q", err.Error())
		os.Exit(experiment.ExSoftware)
	}
	// Create metadata associated with experiment
	metadata := experiment.NewMetadata(uuid.String(), experiment.MetadataConfigFromFlags())
	err = metadata.Connect()
	if err != nil {
		logrus.Errorf("Cannot connect to metadata database %q", err.Error())
		os.Exit(experiment.ExSoftware)
	}

	logrus.Info("Starting Experiment ", conf.AppName(), " with uuid ", uuid.String())
	fmt.Println(uuid.String())

	// Write configuration as metadata.
	err = metadata.RecordFlags()
	errutil.Check(err)

	// Store SWAN_ environment configuration.
	err = metadata.RecordEnv("SWAN_")
	if err != nil {
		logrus.Errorf("Cannot save environment metadata: %q", err.Error())
		os.Exit(experiment.ExSoftware)
	}

	// Each experiment should have it's own directory to store logs and errors
	experimentDirectory, logFile, err := experiment.CreateExperimentDir(uuid.String(), conf.AppName())
	if err != nil {
		logrus.Errorf("IO error: %q", err.Error())
		os.Exit(experiment.ExIOErr)
	}

	// Setup logging set to both output and logFile.
	logrus.SetFormatter(new(logrus.TextFormatter))
	logrus.SetOutput(io.MultiWriter(logFile, os.Stderr))

	// Validate preconditions: for SPECjbb we only check if CPU governor is set to performance.
	validate.CheckCPUPowerGovernor()

	// Prepare isolation for HighPriority job and default aggressors (L1 cache, Last Level Cache)
	hpIsolation, l1Isolation, llcIsolation := topology.NewIsolations()

	// Create executor for high priority job and for aggressors. Apply isolation to high priority task.
	hpExecutor, beExecutorFactory, cleanup, err := sensitivity.PrepareExecutors(hpIsolation)
	if err != nil {
		return
	}
	// On exit performa deferred cleanup.
	defer cleanup()

	// Prepare session launchers (including Snap session if necessary) for aggressors.
	aggressorSessionLaunchers, err := sensitivity.PrepareAggressors(l1Isolation, llcIsolation, beExecutorFactory)
	if err != nil {
		return
	}

	// Zero-value sensitivity.LauncherSessionPair represents baselining.
	aggressorSessionLaunchers = append([]sensitivity.LauncherSessionPair{sensitivity.LauncherSessionPair{}}, aggressorSessionLaunchers...)

	specjbbControllerAddress := specjbb.ControllerAddress.Value()
	// Create launcher for high priority task (in case of SPECjbb it is a backend).
	backendConfig := specjbb.DefaultSPECjbbBackendConfig()
	backendConfig.ControllerAddress = specjbbControllerAddress
	specjbbBackendLauncher := specjbb.NewBackend(hpExecutor, backendConfig)

	// Prepare load generator for hp task (in case of the specjbb it is a controller with transaction injectors).
	specjbbLoadGenerator, err := common.PrepareSpecjbbLoadGenerator(specjbbControllerAddress, TxICountFlag.Value())
	if err != nil {
		return
	}

	// Note: DefaultConfig shall set SnaptelAddress.
	specjbbSnapSession, err := specjbbsession.NewSessionLauncherDefault()
	if err != nil {
		return
	}
	specjbbLoadGeneratorSessionPair := sensitivity.NewMonitoredLoadGenerator(specjbbLoadGenerator, specjbbSnapSession)

	// Retrieve peak load from flags and overwrite it when required.
	load := sensitivity.PeakLoadFlag.Value()

	if load == sensitivity.RunTuningPhase {
		load, err = experiment.GetPeakLoad(specjbbBackendLauncher, specjbbLoadGeneratorSessionPair.LoadGenerator, sensitivity.SLOFlag.Value())
		if err != nil {
			logrus.Errorf("Cannot retrieve peak load (using tuning): %q", err.Error())
			os.Exit(experiment.ExSoftware)
		}
		logrus.Infof("Ran tuning and achieved load of %d", load)
	} else {
		logrus.Infof("Skipping tuning phase, using peakload %d", load)
	}

	// Initialiaze progress bar when log level is error.
	var bar *pb.ProgressBar
	totalPhases := sensitivity.LoadPointsCountFlag.Value() * sensitivity.RepetitionsFlag.Value() * len(aggressorSessionLaunchers)
	if conf.LogLevel() == logrus.ErrorLevel {
		bar = pb.StartNew(totalPhases)
		bar.ShowCounters = false
		bar.ShowTimeLeft = true
		defer bar.Finish()
	}

	// Read configuration.
	stopOnError := sensitivity.StopOnErrorFlag.Value()
	loadPoints := sensitivity.LoadPointsCountFlag.Value()
	repetitions := sensitivity.RepetitionsFlag.Value()
	loadDuration := sensitivity.LoadDurationFlag.Value()

	// Record metadata.
	records := map[string]string{
		"command_arguments": strings.Join(os.Args, ","),
		"experiment_name":   conf.AppName(),
		"peak_load":         strconv.Itoa(load),
		"load_points":       strconv.Itoa(loadPoints),
		"repetitions":       strconv.Itoa(repetitions),
		"load_duration":     loadDuration.String(),
	}

	err = metadata.RecordMap(records)
	if err != nil {
		logrus.Errorf("Cannot save metadata: %q", err.Error())
		os.Exit(experiment.ExSoftware)
	}

	// We need to count fully executed aggressor loops to render progress bar correctly.
	var beIteration int

	// Iterate over aggressors
	for _, beLauncher := range aggressorSessionLaunchers {
		// For each aggressor iterate over defined loadpoints
		for loadPoint := 0; loadPoint < loadPoints; loadPoint++ {
			phaseQPS := int(int(load) / sensitivity.LoadPointsCountFlag.Value() * (loadPoint + 1))
			// Generate name of the phase (taking zero-value LauncherSessionPair aka baseline into consideration).
			aggressorName := "Baselining"
			if beLauncher.Launcher != nil {
				aggressorName = beLauncher.Launcher.Name()
			}
			phaseName := fmt.Sprintf("Aggressor %s; load point %d;", aggressorName, loadPoint)
			// Repeat measurement to check if it is cosistent
			for repetition := 0; repetition < repetitions; repetition++ {
				// We need to collect all the TaskHandles created in order to cleanup after repetition finishes.
				var processes []executor.TaskHandle
				// Using a closure allows us to defer cleanup functions. Otherwise handling cleanup might get much more complicated.
				// This is the easiest and most golangish way. Deferring cleanup in case of errors to main() termination could cause panics.
				executeRepetition := func() error {
					// Make progress bar to display current repetition.
					if conf.LogLevel() == logrus.ErrorLevel {
						completedPhases := beIteration * sensitivity.LoadPointsCountFlag.Value() * sensitivity.RepetitionsFlag.Value()
						prefix := fmt.Sprintf("[%02d / %02d] %s, repetition %d ", completedPhases+loadPoint+repetition+1, totalPhases, phaseName, repetition)
						bar.Prefix(prefix)
						// Changes to progress bar should be applied immediately
						bar.AlwaysUpdate = true
						bar.Update()
						bar.AlwaysUpdate = false
						defer bar.Add(1)
					}

					logrus.Infof("Starting %s repetition %d", phaseName, repetition)

					err := experiment.CreateRepetitionDir(experimentDirectory, phaseName, repetition)
					if err != nil {
						return errors.Wrapf(err, "cannot create repetition log directory in %s, repetition %d", phaseName, repetition)
					}

					// Launch specjbb backend (high priority job)
					hpHandle, err := specjbbBackendLauncher.Launch()
					if err != nil {
						return errors.Wrapf(err, "cannot launch memcached in %s repetition %d", phaseName, repetition)
					}
					processes = append(processes, hpHandle)

					// Launch specjbb Load Generator to populate data
					err = specjbbLoadGeneratorSessionPair.LoadGenerator.Populate()
					if err != nil {
						return errors.Wrapf(err, "cannot populate memcached in %s, repetition %d", phaseName, repetition)
					}

					snapTags := fmt.Sprintf("%s:%s,%s:%s,%s:%d,%s:%d,%s:%s",
						experiment.ExperimentKey, uuid.String(),
						experiment.PhaseKey, phaseName,
						experiment.RepetitionKey, repetition,
						experiment.LoadPointQPSKey, phaseQPS,
						experiment.AggressorNameKey, aggressorName,
					)

					// Launch aggressor task(s) when we are not in baseline.
					if beLauncher.Launcher != nil {
						beHandle, err := beLauncher.Launcher.Launch()
						if err != nil {
							return errors.Wrapf(err, "cannot launch aggressor %q, in %s repetition %d", beLauncher.Launcher.Name(), phaseName, repetition)
						}
						processes = append(processes, beHandle)

						// In case of some aggressor we measure work done by them thus snaptel collector is needed.
						if beLauncher.SnapSessionLauncher != nil {
							logrus.Debugf("starting snap session: ")
							aggressorSnapHandle, err := beLauncher.SnapSessionLauncher.LaunchSession(beHandle, beLauncher.Launcher.Name())
							if err != nil {
								return errors.Wrapf(err, "cannot launch aggressor snap session for %s, repetition %d", phaseName, repetition)
							}
							defer func() {
								aggressorSnapHandle.Stop()
							}()
						}

					}

					// After high priority job and aggressors are launched Load Generator may start it's job to stress HP
					logrus.Debugf("Launching Load Generator with load point %d", loadPoint)
					loadGeneratorHandle, err := specjbbLoadGeneratorSessionPair.LoadGenerator.Load(phaseQPS, loadDuration)
					if err != nil {
						return errors.Wrapf(err, "Unable to start load generation in %s, repetition %d.", phaseName, repetition)
					}
					loadGeneratorHandle.Wait(0)

					// Grap results from Load Generator
					snapHandle, err := specjbbLoadGeneratorSessionPair.SnapSessionLauncher.LaunchSession(loadGeneratorHandle, snapTags)
					if err != nil {
						return errors.Wrapf(err, "cannot launch specjbb load generator Snap session in %s, repetition %d", phaseName, repetition)
					}
					defer func() {
						// It is ugly but there is no other way to make sure that data is written to Cassandra as of now.
						time.Sleep(5 * time.Second)
						snapHandle.Stop()
					}()

					exitCode, err := loadGeneratorHandle.ExitCode()
					if exitCode != 0 {
						return errors.Errorf("executing Load Generator returned with exit code %d in %s, repetition %d", exitCode, phaseName, repetition)
					}

					return nil
				}
				// Call repetition function.
				err := executeRepetition()

				// Collecting all the errors that might have been encountered.
				errColl := &errcollection.ErrorCollection{}
				errColl.Add(err)
				for _, th := range processes {
					errColl.Add(th.Stop())
					errColl.Add(th.Clean())
				}

				// If any error was found then we should log details and terminate the experiment if stopOnError is set.
				err = errColl.GetErrIfAny()
				if err != nil {
					logrus.Errorf("Experiment failed (%s, repetition %d): %q", phaseName, repetition, err.Error())
					if stopOnError {
						os.Exit(experiment.ExSoftware)
					}
				}
			} // repetition
		} // loadpoints
		beIteration++
	} // aggressors
}<|MERGE_RESOLUTION|>--- conflicted
+++ resolved
@@ -27,27 +27,21 @@
 
 var (
 	// TxICountFlag is flag containing number of Transaction Injectors used.
-<<<<<<< HEAD
-	TxICountFlag = conf.NewIntFlag("specjbb_transaction_injectors_count", "Number of Transaction injectors run in one group in cluster", 1)
-=======
 	TxICountFlag = conf.NewIntFlag("specjbb_transaction_injectors_count", "Number of Transaction injectors run in one group", 1)
->>>>>>> ba7895d2
 )
 
 func main() {
 	conf.SetAppName("specjbb-sensitivity-profile")
 	conf.SetHelp(`Sensitivity experiment runs different measurements to test the performance of co-located workloads on a single node.
                      It executes workloads and triggers gathering of metrics like latency (SLI)`)
-<<<<<<< HEAD
-	err := conf.ParseFlags()
-	if err != nil {
-		logrus.Fatalf("Could not parse flags: %q", err.Error())
-		os.Exit(experiment.ExSoftware)
-	}
-	logrus.SetLevel(conf.LogLevel())
-=======
 	experiment.Configure()
->>>>>>> ba7895d2
+
+	// Generate an experiment ID and start the metadata session.
+	uuid, err := uuid.NewV4()
+	if err != nil {
+		logrus.Errorf("Cannot generate experiment ID: %q", err.Error())
+		os.Exit(experiment.ExSoftware)
+	}
 
 	// Generate an experiment ID and start the metadata session.
 	uuid, err := uuid.NewV4()
