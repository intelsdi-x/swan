--- conflicted
+++ resolved
@@ -84,26 +84,16 @@
 
 Synthetic Aggressors are specialized programs for stressing different platform subsystems.
 
-<<<<<<< HEAD
 | Source of interference | Aggressor description |
 |------------------------|-----------------------|
 | L1 instruction*         | "A simple kernel that sweeps through increasing fractions of the i-cache, until it populates its full capacity. Accesses in this case are again random." |
 | L1 data*                | "A copy of the previous SoI (Source of Interference), tuned to the specific structure and size of the d-cache (typically the same as the i-cache)." |
-| L3 data*                | "The kernel issues random accesses that cover an increasing size of the LLC capacity" |
+| L3 data*                | "The kernel issues random accesses that cover an increasing size of the L3 capacity" |
 | Memory bandwidth*       | "The benchmark in this case performs streaming (serial) memory accesses of increasing intensity to a small fraction of the address space" |
 | Stream                 | Another [well-known](https://www.cs.virginia.edu/stream/) memory bandwidth benchmark. |
 | Stress-ng                 | A stress test for computer system in various selectable ways. Can excercise L1 cache stress, L3 cache stress and Memory Bandwidth stress. Availble at [kernel.ubuntu.com](http://kernel.ubuntu.com/~cking/stress-ng/).|
 
 For more information about starred(*) aggressors, please refer to [Delimitrou, Christina, and Christos Kozyrakis. "ibench: Quantifying interference for datacenter applications." Workload Characterization (IISWC), 2013 IEEE International Symposium on. IEEE, 2013.](http://web.stanford.edu/~cdel/2013.iiswc.ibench.pdf).
-=======
-| Source of interference | Aggressor description (from [ibench paper](http://web.stanford.edu/~cdel/2013.iiswc.ibench.pdf))                                                         |
-|:-----------------------|:---------------------------------------------------------------------------------------------------------------------------------------------------------|
-| L1 instruction         | "A simple kernel that sweeps through increasing fractions of the i-cache, until it populates its full capacity. Accesses in this case are again random." |
-| L1 data                | "A copy of the previous SoI (Source of Interference), tuned to the specific structure and size of the d-cache (typically the same as the i-cache)."      |
-| L3 data                | "The kernel issues random accesses that cover an increasing size of the LLC capacity"                                                                    |
-| Memory bandwidth       | "The benchmark in this case performs streaming (serial) memory accesses of increasing intensity to a small fraction of the address space"                |
-| Stream                 | Another [well-known](https://www.cs.virginia.edu/stream/) memory bandwidth benchmark.                                                                    |
->>>>>>> 5ceb3fca
 
 To ensure a proper intensity of the aggressors, we recommend running same number of aggressors and memcached threads.
 For L1 aggressors, this means running on all logical sibling cores and one physical core per L3 aggressor.
