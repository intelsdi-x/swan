package main

import (
	"os/user"
	"time"

	"github.com/Sirupsen/logrus"

	"fmt"
	"os"
	"path"

	"github.com/intelsdi-x/snap/mgmt/rest/client"
	"github.com/intelsdi-x/snap/scheduler/wmap"
	"github.com/intelsdi-x/swan/pkg/cassandra"
	"github.com/intelsdi-x/swan/pkg/conf"
	"github.com/intelsdi-x/swan/pkg/executor"
	"github.com/intelsdi-x/swan/pkg/experiment/sensitivity"
	"github.com/intelsdi-x/swan/pkg/isolation"
	"github.com/intelsdi-x/swan/pkg/isolation/cgroup"
	"github.com/intelsdi-x/swan/pkg/snap"
	"github.com/intelsdi-x/swan/pkg/snap/sessions"
	"github.com/intelsdi-x/swan/pkg/utils/fs"
	"github.com/intelsdi-x/swan/pkg/workloads/memcached"
	"github.com/intelsdi-x/swan/pkg/workloads/mutilate"
)

var (
	// memcachedIPFlag returns IP which will be specified for workload services as endpoints.
	memcachedIPFlag = conf.NewStringFlag(
		"memcached_ip",
		"IP of interface memcached is listening on",
		"127.0.0.1",
	)

	// Aggressors flag.
	aggressorsFlag = conf.NewSliceFlag(
		"aggr", "Aggressor to run experiment with. You can state as many as you want (--aggr=l1d --aggr=membw)")

	// Isolation flags.
	hpCPUCountFlag = conf.NewIntFlag("hp_cpus", "Number of CPUs assigned to high priority task", 1)
	beCPUCountFlag = conf.NewIntFlag("be_cpus", "Number of CPUs assigned to best effort task", 1)
	hpCPUExclusive = conf.NewBoolFlag("hp_exclusive_cores", "Has high priority task exclusive cores", false)
	beCPUExclusive = conf.NewBoolFlag("be_exclusive_cores", "Has best effort task exclusive cores", false)

<<<<<<< HEAD
	// Mutilate configuration.
	percentileFlag     = conf.NewStringFlag("percentile", "Tail latency Percentile", "99")
	mutilateMasterFlag = conf.NewStringFlag(
		"mutilate_master",
		"Mutilate master host for remote executor. In case of 0 agents being specified it runs in agentless mode.",
		"127.0.0.1")
	mutilateAgentsFlag = conf.NewSliceFlag(
		"mutilate_agent",
		"Mutilate agent hosts for remote executor. Can be specified many times for multiple agents setup.")

	snapCassandraPluginPath = conf.NewStringFlag(
		"snap_cassandra_plugin_path",
		"Path to snap cassandra plugin.",
		path.Join(os.Getenv("GOPATH"), "bin", "snap-plugin-publisher-cassandra"))
=======
// ipAddressFlag returns IP which will be specified for workload services as endpoints.
var ipAddressFlag = conf.NewIPFlag(
	"ip",
	"IP of interface for Swan workloads services to listen on",
	"127.0.0.1",
>>>>>>> dd974a6a
)

// Check the supplied error, log and exit if non-nil.
func check(err error) {
	if err != nil {
		logrus.Fatal(err)
	}
}

// helper for creating remotes with default sshConfig.
func newRemote(ip string) executor.Executor {
	// TODO(bp): Have ability to choose user using parameter here.
	user, err := user.Current()
	check(err)

	sshConfig, err := executor.NewSSHConfig(
		ip, executor.DefaultSSHPort, user)
	check(err)

	return executor.NewRemote(sshConfig)
}

// Check README.md for details of this experiment.
func main() {
	// Setup conf.
	conf.SetAppName("memcached-sensitivity-profile")
	conf.SetHelp(`Sensitivity experiment runs different measurements to test the performance of co-located workloads on a single node.
It executes workloads and triggers gathering of certain metrics like latency (SLI) and the achieved number of Request per Second (QPS/RPS)`)

	// Parse CLI.
	check(conf.ParseFlags())

	logrus.SetLevel(conf.LogLevel())

	threadSet := sharedCacheThreads()
	hpThreadIDs, err := threadSet.AvailableThreads().Take(hpCPUCountFlag.Value())
	check(err)

	// Allocate BE threads from the remaining threads on the same socket as the
	// HP workload.
	remaining := threadSet.AvailableThreads().Difference(hpThreadIDs)
	beThreadIDs, err := remaining.Take(beCPUCountFlag.Value())
	check(err)

	// TODO(CD): Verify that it's safe to assume NUMA node 0 contains all
	// memory banks (probably not).
	numaZero := isolation.NewIntSet(0)

	// Initialize Memcached Launcher with HP isolation.
	hpIsolation, err := cgroup.NewCPUSet("hp", hpThreadIDs, numaZero, hpCPUExclusive.Value(), false)
	check(err)

	err = hpIsolation.Create()
	check(err)

	defer hpIsolation.Clean()

	// Initialize Memcached Launcher.
	localForHP := executor.NewLocalIsolated(hpIsolation)
	memcachedConfig := memcached.DefaultMemcachedConfig()
	memcachedConfig.IP = memcachedIPFlag.Value()
	memcachedLauncher := memcached.New(localForHP, memcachedConfig)

	// Initialize Mutilate Load Generator.
	mutilateConfig := mutilate.DefaultMutilateConfig()
	mutilateConfig.MemcachedHost = memcachedConfig.IP
	mutilateConfig.MemcachedPort = memcachedConfig.Port
	mutilateConfig.LatencyPercentile = percentileFlag.Value()
	mutilateConfig.TuningTime = 1 * time.Second

	// Master options.
	mutilateConfig.MasterQPS = 1000
	mutilateConfig.MasterConnections = 4
	mutilateConfig.MasterConnectionsDepth = 4
	mutilateConfig.MasterThreads = 4

	// Special case to have ability to use local executor for mutilate master load generator.
	// This is needed for docker testing.
	var masterLoadGeneratorExecutor executor.Executor
	masterLoadGeneratorExecutor = executor.NewLocal()
	if mutilateMasterFlag.Value() != "local" {
		masterLoadGeneratorExecutor = newRemote(mutilateMasterFlag.Value())
	}

	// Pack agents.
	agentsLoadGeneratorExecutors := []executor.Executor{}
	for _, agent := range mutilateAgentsFlag.Value() {
		agentsLoadGeneratorExecutors = append(agentsLoadGeneratorExecutors, newRemote(agent))
	}
	logrus.Debugf("Added %d mutilate agent(s) to mutilate cluster", len(agentsLoadGeneratorExecutors))

	mutilateLoadGenerator := mutilate.NewCluster(
		masterLoadGeneratorExecutor,
		agentsLoadGeneratorExecutors,
		mutilateConfig)

	// Initialize BE isolation.
	beIsolation, err := cgroup.NewCPUSet("be", beThreadIDs, numaZero, beCPUExclusive.Value(), false)
	check(err)

	err = beIsolation.Create()
	check(err)

	defer beIsolation.Clean()

	// Initialize aggressors with BE isolation.
	aggressors := []sensitivity.LauncherSessionPair{}
	aggressorFactory := sensitivity.NewAggressorFactory(beIsolation)
	for _, aggr := range aggressorsFlag.Value() {
		aggressor, err := aggressorFactory.Create(aggr)
		check(err)

		aggressors = append(aggressors, aggressor)
	}

	// Temp for ppalucki debug only.
	// TODO(bp): Remove this logic when ready-for-review.
	var mutilateSnapSession snap.SessionLauncher
	if snap.AddrFlag.Value() != "none" {

		// Create connection with Snap.
		logrus.Info("Connecting to Snapd on ", snap.AddrFlag.Value())
		// TODO(bp): Make helper for passing host:port or only host option here.
		snapConnection, err := client.New(
			fmt.Sprintf("http://%s:%s", snap.AddrFlag.Value(), snap.DefaultDaemonPort),
			"v1",
			true,
		)
		check(err)

		// Load the snap cassandra publisher plugin if not yet loaded.
		// TODO(bp): Make helper for that.
		logrus.Debug("Checking if publisher cassandra is loaded.")
		plugins := snap.NewPlugins(snapConnection)
		loaded, err := plugins.IsLoaded("publisher", "cassandra")
		check(err)

		if !loaded {
			pluginPath := snapCassandraPluginPath.Value()
			if _, err := os.Stat(pluginPath); err != nil && os.IsNotExist(err) {
				logrus.Error("Cannot find snap cassandra plugin at %q", pluginPath)
			}
			err = plugins.Load([]string{pluginPath})
			check(err)
		}

		// Define publisher.
		publisher := wmap.NewPublishNode("cassandra", 2)
		if publisher == nil {
			logrus.Fatal("Failed to create Publish Node for cassandra")
		}

		publisher.AddConfigItem("server", cassandra.AddrFlag.Value())

		// Initialize Mutilate Snap Session.
		pp := path.Join(fs.GetSwanBuildPath(), "snap-plugin-collector-mutilate")
		logrus.Info("new snap session with mutilate plugin path:", pp)
		if _, err := os.Stat(pp); err != nil && os.IsNotExist(err) {
			logrus.Fatalf("snap-plugin-collector-mutilate not found at %q", pp)
		}
		mutilateSnapSession = sessions.NewMutilateSnapSessionLauncher(
			fs.GetSwanBuildPath(),
			1*time.Second,
			snapConnection,
			publisher)
	} else {
		logrus.Info("Warn: snap workflows disabled!")
	}

	// Create Experiment configuration from Conf.
	sensitivityExperiment := sensitivity.NewExperiment(
		conf.AppName(),
		conf.LogLevel(),
		sensitivity.DefaultConfiguration(),
		sensitivity.NewLauncherWithoutSession(memcachedLauncher),
		sensitivity.NewMonitoredLoadGenerator(mutilateLoadGenerator, mutilateSnapSession),
		aggressors,
	)

	// Run Experiment.
	err = sensitivityExperiment.Run()
	check(err)
}<|MERGE_RESOLUTION|>--- conflicted
+++ resolved
@@ -27,7 +27,7 @@
 
 var (
 	// memcachedIPFlag returns IP which will be specified for workload services as endpoints.
-	memcachedIPFlag = conf.NewStringFlag(
+	memcachedIPFlag = conf.NewIPFlag(
 		"memcached_ip",
 		"IP of interface memcached is listening on",
 		"127.0.0.1",
@@ -43,7 +43,6 @@
 	hpCPUExclusive = conf.NewBoolFlag("hp_exclusive_cores", "Has high priority task exclusive cores", false)
 	beCPUExclusive = conf.NewBoolFlag("be_exclusive_cores", "Has best effort task exclusive cores", false)
 
-<<<<<<< HEAD
 	// Mutilate configuration.
 	percentileFlag     = conf.NewStringFlag("percentile", "Tail latency Percentile", "99")
 	mutilateMasterFlag = conf.NewStringFlag(
@@ -58,13 +57,6 @@
 		"snap_cassandra_plugin_path",
 		"Path to snap cassandra plugin.",
 		path.Join(os.Getenv("GOPATH"), "bin", "snap-plugin-publisher-cassandra"))
-=======
-// ipAddressFlag returns IP which will be specified for workload services as endpoints.
-var ipAddressFlag = conf.NewIPFlag(
-	"ip",
-	"IP of interface for Swan workloads services to listen on",
-	"127.0.0.1",
->>>>>>> dd974a6a
 )
 
 // Check the supplied error, log and exit if non-nil.
