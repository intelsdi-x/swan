--- conflicted
+++ resolved
@@ -17,11 +17,6 @@
 	"github.com/intelsdi-x/swan/pkg/executor"
 	"github.com/intelsdi-x/swan/pkg/experiment/sensitivity"
 	"github.com/intelsdi-x/swan/pkg/isolation"
-<<<<<<< HEAD
-	"github.com/intelsdi-x/swan/pkg/isolation/cgroup"
-	"github.com/intelsdi-x/swan/pkg/isolation/topo"
-=======
->>>>>>> 18ca166c
 	"github.com/intelsdi-x/swan/pkg/snap"
 	"github.com/intelsdi-x/swan/pkg/snap/sessions"
 	"github.com/intelsdi-x/swan/pkg/utils/fs"
@@ -139,35 +134,7 @@
 	// Parse CLI.
 	check(conf.ParseFlags())
 
-<<<<<<< HEAD
-	threadSet := sharedCacheThreads()
-	hpThreadIDs, err := threadSet.AvailableThreads().Take(hpCPUCountFlag.Value())
-	check(err)
-
-	// Allocate BE threads from the remaining threads on the same socket as the
-	// HP workload.
-	remaining := threadSet.AvailableThreads().Difference(hpThreadIDs)
-	llcSharingBeThreadIDs, err := remaining.Take(beCPUCountFlag.Value())
-	check(err)
-
-	// Allocate BE threads on the same cores as Memcached for L1 aggressors
-	threadSetOfHpThreads, err := topo.NewThreadSetFromIntSet(hpThreadIDs)
-	check(err)
-	siblingThreadsToHpThreads := getSiblingThreadsOfThreadSet(threadSetOfHpThreads)
-
-	// TODO(CD): Verify that it's safe to assume NUMA node 0 contains all
-	// memory banks (probably not).
-	numaZero := isolation.NewIntSet(0)
-
-	// Initialize Memcached Launcher with HP isolation.
-	hpIsolation, err := cgroup.NewCPUSet("hp", hpThreadIDs, numaZero, hpCPUExclusive.Value(), false)
-	check(err)
-
-	err = hpIsolation.Create()
-	check(err)
-=======
 	logrus.SetLevel(conf.LogLevel())
->>>>>>> 18ca166c
 
 	// Isolation configuration method.
 	// TODO: needs update for different isolation per cpu
@@ -184,7 +151,6 @@
 	localForHP := executor.NewLocalIsolated(hpIsolation)
 	memcachedConfig := memcached.DefaultMemcachedConfig()
 	memcachedLauncher := memcached.New(localForHP, memcachedConfig)
-	_ = memcachedLauncher
 
 	// Initialize Mutilate Load Generator.
 	mutilateConfig := mutilate.DefaultMutilateConfig()
@@ -193,30 +159,6 @@
 	mutilateConfig.LatencyPercentile = percentileFlag.Value()
 	mutilateConfig.TuningTime = 1 * time.Second
 
-<<<<<<< HEAD
-	mutilateLoadGenerator := mutilate.New(loadGeneratorExecutor, mutilateConfig)
-	_ = mutilateLoadGenerator
-
-	// Initialize BE isolation.
-	sharingLLCButNotL1Isolation, err := cgroup.NewCPUSet("be-llc", llcSharingBeThreadIDs, numaZero, beCPUExclusive.Value(), false)
-	check(err)
-
-	siblingThreadsToHpThreadsIsolation, err := cgroup.NewCPUSet("be-l1", siblingThreadsToHpThreads.AvailableThreads(), numaZero, beCPUExclusive.Value(), false)
-	check(err)
-
-	err = sharingLLCButNotL1Isolation.Create()
-	check(err)
-
-	err = siblingThreadsToHpThreadsIsolation.Create()
-	check(err)
-
-	defer sharingLLCButNotL1Isolation.Clean()
-	defer siblingThreadsToHpThreadsIsolation.Clean()
-
-	logrus.Info("HP Workload cores: %v", hpThreadIDs)
-	logrus.Info("BE-L1 Workloads cores: %v", siblingThreadsToHpThreads.AvailableThreads())
-	logrus.Info("BE-LLC Workloads cores: %v", llcSharingBeThreadIDs)
-=======
 	// Master options.
 	mutilateConfig.MasterQPS = 1000
 	mutilateConfig.MasterConnections = 4
@@ -242,47 +184,12 @@
 		masterLoadGeneratorExecutor,
 		agentsLoadGeneratorExecutors,
 		mutilateConfig)
->>>>>>> 18ca166c
 
 	// Initialize aggressors with BE isolation.
 	aggressors := []sensitivity.LauncherSessionPair{}
+	aggressorFactory := sensitivity.NewAggressorFactory(beIsolation)
 	for _, aggr := range aggressorsFlag.Value() {
-<<<<<<< HEAD
-		aggressorFactory := sensitivity.NewAggressorFactory(
-			siblingThreadsToHpThreadsIsolation,
-			sharingLLCButNotL1Isolation)
-
-		aggressor, err := aggressorFactory.CreateAggressor(aggr)
-		if err != nil {
-			logrus.Fatal(err)
-		}
-		aggressors = append(aggressors, aggressor)
-	}
-
-	// Create connection with Snap.
-	logrus.Debug("Connecting to Snapd on ", snap.AddrFlag.Value())
-	// TODO(bp): Make helper for passing host:port or only host option here.
-	snapConnection, err := client.New(
-		fmt.Sprintf("http://%s:%s", snap.AddrFlag.Value(), snap.DefaultDaemonPort),
-		"v1",
-		true,
-	)
-	check(err)
-
-	//Load the snap cassandra publisher plugin if not yet loaded.
-	//TODO(bp): Make helper for that.
-	logrus.Debug("Checking if publisher cassandra is loaded.")
-	plugins := snap.NewPlugins(snapConnection)
-	loaded, err := plugins.IsLoaded("publisher", "cassandra")
-	check(err)
-
-	if !loaded {
-		pluginPath := []string{path.Join(
-			os.Getenv("GOPATH"), "bin", "snap-plugin-publisher-cassandra")}
-		err = plugins.Load(pluginPath)
-=======
 		aggressor, err := aggressorFactory.Create(aggr)
->>>>>>> 18ca166c
 		check(err)
 
 		aggressors = append(aggressors, aggressor)
