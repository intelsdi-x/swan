--- conflicted
+++ resolved
@@ -5,12 +5,6 @@
 	"time"
 
 	"github.com/Sirupsen/logrus"
-<<<<<<< HEAD
-	"github.com/shopspring/decimal"
-=======
-	"github.com/intelsdi-x/snap/mgmt/rest/client"
-	"github.com/intelsdi-x/snap/scheduler/wmap"
->>>>>>> 2e04fee2
 
 	"fmt"
 	"os"
@@ -126,35 +120,11 @@
 	memcachedConfig.IP = memcachedIPFlag.Value()
 	memcachedLauncher := memcached.New(localForHP, memcachedConfig)
 
-<<<<<<< HEAD
 	// Initialize Mutilate Load Generator.
 	mutilateConfig := mutilate.DefaultMutilateConfig()
 	mutilateConfig.MemcachedHost = memcachedConfig.IP
 	mutilateConfig.MemcachedPort = memcachedConfig.Port
-	mutilateConfig.LatencyPercentile, _ = decimal.NewFromString(percentileFlag.Value())
-=======
-	// Special case to have ability to use local executor for load generator.
-	// This is needed for docker testing.
-	var loadGeneratorExecutor executor.Executor
-	loadGeneratorExecutor = executor.NewLocal()
-
-	if workloads.LoadGeneratorAddrFlag.Value() != "local" {
-		// Initialize Mutilate Launcher.
-		user, err := user.Current()
-		check(err)
-
-		sshConfig, err := executor.NewSSHConfig(
-			workloads.LoadGeneratorAddrFlag.Value(), executor.DefaultSSHPort, user)
-		check(err)
-
-		loadGeneratorExecutor = executor.NewRemote(sshConfig)
-	}
-
-	mutilateConfig := mutilate.DefaultMutilateConfig()
-	mutilateConfig.MemcachedHost = memcachedConfig.IP
-	mutilateConfig.MemcachedPort = memcachedConfig.Port
-	mutilateConfig.LatencyPercentile = "99"
->>>>>>> 2e04fee2
+	mutilateConfig.LatencyPercentile = percentileFlag.Value()
 	mutilateConfig.TuningTime = 1 * time.Second
 
 	// Master options.
