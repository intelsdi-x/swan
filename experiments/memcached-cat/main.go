--- conflicted
+++ resolved
@@ -286,14 +286,10 @@
 						// Create snap session launcher
 						mutilateSnapSession, err := mutilatesession.NewSessionLauncherDefault(
 							mutilateOutput.Name(), snapTags)
-<<<<<<< HEAD
 						if err != nil {
 							return errors.Wrapf(err, fmt.Sprintf("Cannot create Mutilate snap session during phase %q", phaseName))
 						}
-=======
-						errutil.CheckWithContext(err, fmt.Sprintf("Cannot create Mutilate snap session during phase %q", phaseName))
-
->>>>>>> f36e4e10
+
 						snapHandle, err := mutilateSnapSession.Launch()
 						if err != nil {
 							return errors.Wrapf(err, "cannot launch mutilate Snap session in phase %s", phaseName)
