--- conflicted
+++ resolved
@@ -1,9 +1,4 @@
 #!/bin/bash
 
-<<<<<<< HEAD
 /usr/bin/cqlsh -e "CREATE KEYSPACE IF NOT EXISTS snap WITH replication = {'class': 'SimpleStrategy','replication_factor':1}"
-/usr/bin/cqlsh -e "CREATE TABLE IF NOT EXISTS snap.metrics (ns text, ver int, host text, time timestamp, valtype text, doubleVal double, boolVal boolean, strVal text, tags map<text,text>, PRIMARY KEY ((ns, ver, host), time)) WITH CLUSTERING ORDER BY (time DESC);"
-=======
-/usr/bin/cqlsh -e "CREATE KEYSPACE snap WITH replication = {'class': 'SimpleStrategy','replication_factor':1}"
-/usr/bin/cqlsh -e "CREATE TABLE snap.metrics (ns text, ver int, host text, time timestamp, valtype text, doubleVal double, boolVal boolean, strVal text, tags map<text,text>, PRIMARY KEY ((ns, ver, host), time)) WITH CLUSTERING ORDER BY (time DESC);"
->>>>>>> 19a5f774
+/usr/bin/cqlsh -e "CREATE TABLE IF NOT EXISTS snap.metrics (ns text, ver int, host text, time timestamp, valtype text, doubleVal double, boolVal boolean, strVal text, tags map<text,text>, PRIMARY KEY ((ns, ver, host), time)) WITH CLUSTERING ORDER BY (time DESC);"