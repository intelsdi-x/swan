#!/usr/bin/env bash
# q -*- mode: ruby -*-
# vi: set ft=ruby :

# All Vagrant configuration is done below. The "2" in Vagrant.configure
# configures the configuration version (we support older styles for
# backwards compatibility). Please don't change it unless you know what
# you're doing.
Vagrant.configure(2) do |config|

  vagrant_user=ENV['VAGRANT_USER'] || 'vagrant'
  # if this env is set, it means that we are not building
  # out a full image, but just bringing up an image with
  # some of the dependencies installed on it. This is being
  # used to cache dependencies on an AMI.

  # SSH agent forwarding (for host private keys)
  config.ssh.forward_agent = true
  config.ssh.insert_key = false
  config.vm.box = "centos/7"
  config.vm.box_check_update = false

  # Create a private network, which allows host-only access to the machine
  # using a specific IP.
  config.vm.network "private_network", ip: "10.141.141.10"

  # Share an additional folder to the guest VM. The first argument is
  # the path on the host to the actual folder. The second argument is
  # the path on the guest to mount the folder. And the optional third
  # argument is a set of non-required options.
<<<<<<< HEAD
  if ! only_cache_dependencies
    home_dir = vagrant_user == 'root' ? '/root/' : "/home/#{vagrant_user}"
    config.vm.synced_folder "../../../..", "#{home_dir}/go/src/github.com/intelsdi-x/swan", :mount_options => ["umask=0022,dmask=0022,fmask=0022"]
    config.vm.synced_folder "#{ENV['HOME']}/swan_s3_creds", "#{home_dir}/swan_s3_creds", :mount_options => ["umask=0022,dmask=0022,fmask=0022"]
  end
=======
  home_dir = vagrant_user == 'root' ? '/root/' : "/home/#{vagrant_user}"
  config.vm.synced_folder "../../../..", "#{home_dir}/go/src/github.com/intelsdi-x/swan", :mount_options => ["umask=0022,dmask=0022,fmask=0022"]
>>>>>>> 0f29ac7d

  config.vm.provider "virtualbox" do |vb, override|
    vb.gui = false
    vb.name = "swan"

    vb.cpus = 2       # NOTE: integration tests fail with less than 2
    vb.memory = 4096  # NOTE: integration tests tend to crash with less (gcc)
    override.vm.synced_folder "~/.glide", "#{home_dir}/.glide", :mount_options => ["umask=0022,dmask=0022,fmask=0022"]
  end

  config.vm.provider :aws do |aws, override|
    require 'yaml'
    # load a file at this location that can be used to set aws specific
    # information. This allows you to set your own credentials, but also
    # custom what ami the job runs on.
    file = "#{ENV['HOME']}/.vagrant/aws-creds"
    if File.exists?(file)
      data = YAML.load_file(file)
    else
      data = {}
    end
    override.nfs.functional = false
    aws.access_key_id = data['access_key_id']
    aws.secret_access_key = data['secret_access_key']
    override.vm.box = "aws"
    # requiretty cannot be set in sudoers for vagrant to work
    aws.user_data = "#!/bin/bash\nsed -i 's/Defaults    requiretty/#Defaults    requiretty/' /etc/sudoers"
    # centos7 for us-east
    # COPY AMI ID HERE
    # non-cached ami: ami-6d1c2007
    aws.ami = "ami-23b5f434"
    aws.instance_type = (ENV['SWAN_INSTANCE_TYPE'] != '' && ENV['SWAN_INSTANCE_TYPE']) || data['instance_type'] || "m4.large"
    aws.keypair_name = "snapbot-private"
    override.ssh.username = data['ssh_username'] || "centos"
    override.ssh.private_key_path = data['ssh_private_key_path'] || nil
    override.ssh.keys_only = data['keys_only'] || true
  end

<<<<<<< HEAD
  $install_packages = <<SCRIPT
    echo Adding the docker yum repository
    tee /etc/yum.repos.d/docker.repo <<-'EOF'
[dockerrepo]
name=Docker Repository
baseurl=https://yum.dockerproject.org/repo/main/centos/$releasever/
enabled=1
gpgcheck=1
gpgkey=https://yum.dockerproject.org/gpg
EOF
    echo Updating package lists
    yum update -y
    yum install -y epel-release  # Enables EPEL repo
    yum clean all
    echo Installing packages
    yum install -y \
      docker-engine \
      etcd \
      gcc-g++ \
      gengetopt \
      git \
      iptables \
      java-1.8.0-openjdk \
      libcgroup-tools \
      libevent-devel \
      moreutils-parallel \
      nmap-ncat \
      numactl \
      perf \
      psmisc \
      pssh \
      python-pip \
      python-devel \
      scons \
      tree \
      vim \
      wget \
      zeromq-devel
    . $HOME_DIR/go/src/github.com/intelsdi-x/swan/workloads/deep_learning/caffe/caffe_deps_centos.sh
    if [ ! -f /tmp/go1.6.linux-amd64.tar.gz ]; then
      wget -P /tmp https://storage.googleapis.com/golang/go1.6.linux-amd64.tar.gz
      tar xvf /tmp/go1.6.linux-amd64.tar.gz -C /usr/local
    fi
SCRIPT

  $configure_etcd = <<SCRIPT
    echo Configuring etcd
    systemctl enable etcd
    systemctl restart etcd
SCRIPT

  $configure_docker = <<SCRIPT
    echo Configuring Docker
    systemctl enable docker
    # Add the vagrant user to the docker group
    gpasswd -a $VAGRANT_USER docker
    systemctl restart docker
    echo "docker.service status:"
    systemctl show -p SubState docker.service
SCRIPT

  $setup_user_env = <<SCRIPT
    echo "Setting up user environment"
    # Vagrant user owns $GOPATH
    chown -R $VAGRANT_USER:$VAGRANT_USER $HOME_DIR/go
    # Create convenient symlinks in the home directory
    ln -sf $HOME_DIR/go/src/github.com/intelsdi-x/swan $HOME_DIR
    # Add GOPATH and Go binaries to PATH in profile
    echo "export GOPATH=\"$HOME_DIR/go\"" >> $HOME_DIR/.bash_profile
    echo 'export PATH="$PATH:/usr/local/go/bin:$GOPATH/bin"' >> $HOME_DIR/.bash_profile
    # Rewrite github URLs for fetching private repos (requires ssh-agent)
    sudo -u $VAGRANT_USER git config --global url."git@github.com:".insteadOf "https://github.com/"
    # list fingerprints to make sure, that ssh-agent authorize access to private repositories
    ssh-add -l
    # Add ssh keys for root - needed to run an experiment
    ssh-keygen -f /root/.ssh/id_rsa -t rsa -N ''
    cat /root/.ssh/id_rsa.pub >> /root/.ssh/authorized_keys
    chmod og-wx /root/.ssh/authorized_keys
    ssh-keyscan localhost >> /root/.ssh/known_hosts

SCRIPT

  $configure_cassandra = <<SCRIPT
    echo "Setting up cassandra"
    # Set up data directory
    mkdir -p /var/data/cassandra
    chcon -Rt svirt_sandbox_file_t /var/data/cassandra # SELinux policy
    # Create and enable systemd unit
    cp $HOME_DIR/swan/misc/dev/vagrant/singlenode/resources/cassandra.service /etc/systemd/system
    mkdir -p /opt/swan/resources
    cp $HOME_DIR/swan/misc/dev/vagrant/singlenode/resources/keyspace.cql /opt/swan/resources
    cp $HOME_DIR/swan/misc/dev/vagrant/singlenode/resources/table.cql /opt/swan/resources
    systemctl daemon-reload
    systemctl enable cassandra.service
    echo "Restarting cassandra..."
    systemctl restart cassandra.service 
    echo "cassandra.service status:"
    systemctl show -p SubState cassandra.service 
SCRIPT

  $install_glide = <<SCRIPT
    source $HOME_DIR/.bash_profile
    go get github.com/Masterminds/glide
    chown -R $VAGRANT_USER:$VAGRANT_USER $HOME_DIR
SCRIPT

  $install_snap = <<SCRIPT
    source $HOME_DIR/.bash_profile
    echo "Installing and building snap..."
    go get -u github.com/intelsdi-x/snap
    cd $GOPATH/src/github.com/intelsdi-x/snap
    git checkout -f v0.14.0-beta
    make
    cp build/bin/snapd $GOPATH/bin/
    cp build/bin/snapctl $GOPATH/bin/
    chown -R $VAGRANT_USER:$VAGRANT_USER $HOME_DIR
SCRIPT

  $install_athena = <<SCRIPT
    echo "prepare root to download athena"
    mkdir -p ~/.ssh/
    ssh-keyscan github.com >> ~/.ssh/known_hosts
    git config --global url."git@github.com:".insteadOf "https://github.com/"

    source $HOME_DIR/.bash_profile
    ATHENA_DIR=$GOPATH/src/github.com/intelsdi-x/athena

    echo "Fetching Athena sources"
    [ -d $ATHENA_DIR ] || (mkdir -p $ATHENA_DIR && git clone git@github.com:intelsdi-x/athena $ATHENA_DIR)
    echo "Fetching kubernetes binaries for Athena"
    cd $ATHENA_DIR && ./misc/kubernetes/install_binaries.sh
    chown -R $VAGRANT_USER:$VAGRANT_USER $ATHENA_DIR
SCRIPT

  $download_specjbb = <<SCRIPT
    # -b specifies bucket name.
    # By default bucket name value is read from SWAN_BUCKET_NAME env variable.
    # When we add this variable to jenkins/vagrant, we will be able to remove it from command below.
    . $HOME_DIR/go/src/github.com/intelsdi-x/swan/scripts/get_specjbb.sh -s $HOME_DIR/go/src/github.com/intelsdi-x/swan -c $HOME_DIR/swan_s3_creds/.s3cfg -b swan-artifacts
SCRIPT

  config.vm.provision "shell", inline: $install_packages, env: {'HOME_DIR' => home_dir}
  config.vm.provision "shell", inline: $configure_etcd, env: {'HOME_DIR' => home_dir}
  if ! only_cache_dependencies
    config.vm.provision "shell", inline: $download_specjbb, env: {'VAGRANT_USER' => vagrant_user, 'HOME_DIR' => home_dir}
    config.vm.provision "shell", inline: $configure_docker, env: {'VAGRANT_USER' => vagrant_user, 'HOME_DIR' => home_dir}
    config.vm.provision "shell", inline: $setup_user_env, env: {'VAGRANT_USER' => vagrant_user, 'HOME_DIR' => home_dir}
    config.vm.provision "shell", inline: $install_glide, env: {'VAGRANT_USER' => vagrant_user, 'HOME_DIR' => home_dir}
    config.vm.provision "shell", inline: $configure_cassandra, env: {'VAGRANT_USER' => vagrant_user, 'HOME_DIR' => home_dir}
    config.vm.provision "shell", inline: $install_snap, env: {'VAGRANT_USER' => vagrant_user, 'HOME_DIR' => home_dir}
    config.vm.provision "shell", inline: $install_athena, env: {'VAGRANT_USER' => vagrant_user, 'HOME_DIR' => home_dir}
  end
=======
  config.vm.provision "shell", path: "resources/scripts/copy_configuration.sh", env: {'HOME_DIR' => home_dir}
  config.vm.provision "shell", path: "resources/scripts/install_packages.sh", env: {'HOME_DIR' => home_dir}
  config.vm.provision "shell", path: "resources/scripts/setup_env.sh", env: {'VAGRANT_USER' => vagrant_user, 'HOME_DIR' => home_dir}
  config.vm.provision "shell", path: "resources/scripts/setup_git.sh", env: {'VAGRANT_USER' => vagrant_user, 'HOME_DIR' => home_dir}
  config.vm.provision "shell", path: "resources/scripts/setup_services.sh", env: {'VAGRANT_USER' => vagrant_user, 'HOME_DIR' => home_dir}
  config.vm.provision "shell", path: "resources/scripts/install_golang.sh", env: {'HOME_DIR' => home_dir}
  config.vm.provision "shell", path: "resources/scripts/install_snap_athena.sh", env: {'HOME_DIR' => home_dir}
  config.vm.provision "shell", path: "resources/scripts/post_install.sh", env: {'VAGRANT_USER' => vagrant_user, 'HOME_DIR' => home_dir}
  config.vm.provision "shell", path: "resources/scripts/install_project_deps.sh", env: {'VAGRANT_USER' => vagrant_user, 'HOME_DIR' => home_dir}
  config.vm.provision "shell", path: "resources/scripts/checker.sh", env: {'VAGRANT_USER' => vagrant_user, 'HOME_DIR' => home_dir}
>>>>>>> 0f29ac7d
end<|MERGE_RESOLUTION|>--- conflicted
+++ resolved
@@ -28,16 +28,8 @@
   # the path on the host to the actual folder. The second argument is
   # the path on the guest to mount the folder. And the optional third
   # argument is a set of non-required options.
-<<<<<<< HEAD
-  if ! only_cache_dependencies
-    home_dir = vagrant_user == 'root' ? '/root/' : "/home/#{vagrant_user}"
-    config.vm.synced_folder "../../../..", "#{home_dir}/go/src/github.com/intelsdi-x/swan", :mount_options => ["umask=0022,dmask=0022,fmask=0022"]
-    config.vm.synced_folder "#{ENV['HOME']}/swan_s3_creds", "#{home_dir}/swan_s3_creds", :mount_options => ["umask=0022,dmask=0022,fmask=0022"]
-  end
-=======
   home_dir = vagrant_user == 'root' ? '/root/' : "/home/#{vagrant_user}"
   config.vm.synced_folder "../../../..", "#{home_dir}/go/src/github.com/intelsdi-x/swan", :mount_options => ["umask=0022,dmask=0022,fmask=0022"]
->>>>>>> 0f29ac7d
 
   config.vm.provider "virtualbox" do |vb, override|
     vb.gui = false
@@ -76,160 +68,6 @@
     override.ssh.keys_only = data['keys_only'] || true
   end
 
-<<<<<<< HEAD
-  $install_packages = <<SCRIPT
-    echo Adding the docker yum repository
-    tee /etc/yum.repos.d/docker.repo <<-'EOF'
-[dockerrepo]
-name=Docker Repository
-baseurl=https://yum.dockerproject.org/repo/main/centos/$releasever/
-enabled=1
-gpgcheck=1
-gpgkey=https://yum.dockerproject.org/gpg
-EOF
-    echo Updating package lists
-    yum update -y
-    yum install -y epel-release  # Enables EPEL repo
-    yum clean all
-    echo Installing packages
-    yum install -y \
-      docker-engine \
-      etcd \
-      gcc-g++ \
-      gengetopt \
-      git \
-      iptables \
-      java-1.8.0-openjdk \
-      libcgroup-tools \
-      libevent-devel \
-      moreutils-parallel \
-      nmap-ncat \
-      numactl \
-      perf \
-      psmisc \
-      pssh \
-      python-pip \
-      python-devel \
-      scons \
-      tree \
-      vim \
-      wget \
-      zeromq-devel
-    . $HOME_DIR/go/src/github.com/intelsdi-x/swan/workloads/deep_learning/caffe/caffe_deps_centos.sh
-    if [ ! -f /tmp/go1.6.linux-amd64.tar.gz ]; then
-      wget -P /tmp https://storage.googleapis.com/golang/go1.6.linux-amd64.tar.gz
-      tar xvf /tmp/go1.6.linux-amd64.tar.gz -C /usr/local
-    fi
-SCRIPT
-
-  $configure_etcd = <<SCRIPT
-    echo Configuring etcd
-    systemctl enable etcd
-    systemctl restart etcd
-SCRIPT
-
-  $configure_docker = <<SCRIPT
-    echo Configuring Docker
-    systemctl enable docker
-    # Add the vagrant user to the docker group
-    gpasswd -a $VAGRANT_USER docker
-    systemctl restart docker
-    echo "docker.service status:"
-    systemctl show -p SubState docker.service
-SCRIPT
-
-  $setup_user_env = <<SCRIPT
-    echo "Setting up user environment"
-    # Vagrant user owns $GOPATH
-    chown -R $VAGRANT_USER:$VAGRANT_USER $HOME_DIR/go
-    # Create convenient symlinks in the home directory
-    ln -sf $HOME_DIR/go/src/github.com/intelsdi-x/swan $HOME_DIR
-    # Add GOPATH and Go binaries to PATH in profile
-    echo "export GOPATH=\"$HOME_DIR/go\"" >> $HOME_DIR/.bash_profile
-    echo 'export PATH="$PATH:/usr/local/go/bin:$GOPATH/bin"' >> $HOME_DIR/.bash_profile
-    # Rewrite github URLs for fetching private repos (requires ssh-agent)
-    sudo -u $VAGRANT_USER git config --global url."git@github.com:".insteadOf "https://github.com/"
-    # list fingerprints to make sure, that ssh-agent authorize access to private repositories
-    ssh-add -l
-    # Add ssh keys for root - needed to run an experiment
-    ssh-keygen -f /root/.ssh/id_rsa -t rsa -N ''
-    cat /root/.ssh/id_rsa.pub >> /root/.ssh/authorized_keys
-    chmod og-wx /root/.ssh/authorized_keys
-    ssh-keyscan localhost >> /root/.ssh/known_hosts
-
-SCRIPT
-
-  $configure_cassandra = <<SCRIPT
-    echo "Setting up cassandra"
-    # Set up data directory
-    mkdir -p /var/data/cassandra
-    chcon -Rt svirt_sandbox_file_t /var/data/cassandra # SELinux policy
-    # Create and enable systemd unit
-    cp $HOME_DIR/swan/misc/dev/vagrant/singlenode/resources/cassandra.service /etc/systemd/system
-    mkdir -p /opt/swan/resources
-    cp $HOME_DIR/swan/misc/dev/vagrant/singlenode/resources/keyspace.cql /opt/swan/resources
-    cp $HOME_DIR/swan/misc/dev/vagrant/singlenode/resources/table.cql /opt/swan/resources
-    systemctl daemon-reload
-    systemctl enable cassandra.service
-    echo "Restarting cassandra..."
-    systemctl restart cassandra.service 
-    echo "cassandra.service status:"
-    systemctl show -p SubState cassandra.service 
-SCRIPT
-
-  $install_glide = <<SCRIPT
-    source $HOME_DIR/.bash_profile
-    go get github.com/Masterminds/glide
-    chown -R $VAGRANT_USER:$VAGRANT_USER $HOME_DIR
-SCRIPT
-
-  $install_snap = <<SCRIPT
-    source $HOME_DIR/.bash_profile
-    echo "Installing and building snap..."
-    go get -u github.com/intelsdi-x/snap
-    cd $GOPATH/src/github.com/intelsdi-x/snap
-    git checkout -f v0.14.0-beta
-    make
-    cp build/bin/snapd $GOPATH/bin/
-    cp build/bin/snapctl $GOPATH/bin/
-    chown -R $VAGRANT_USER:$VAGRANT_USER $HOME_DIR
-SCRIPT
-
-  $install_athena = <<SCRIPT
-    echo "prepare root to download athena"
-    mkdir -p ~/.ssh/
-    ssh-keyscan github.com >> ~/.ssh/known_hosts
-    git config --global url."git@github.com:".insteadOf "https://github.com/"
-
-    source $HOME_DIR/.bash_profile
-    ATHENA_DIR=$GOPATH/src/github.com/intelsdi-x/athena
-
-    echo "Fetching Athena sources"
-    [ -d $ATHENA_DIR ] || (mkdir -p $ATHENA_DIR && git clone git@github.com:intelsdi-x/athena $ATHENA_DIR)
-    echo "Fetching kubernetes binaries for Athena"
-    cd $ATHENA_DIR && ./misc/kubernetes/install_binaries.sh
-    chown -R $VAGRANT_USER:$VAGRANT_USER $ATHENA_DIR
-SCRIPT
-
-  $download_specjbb = <<SCRIPT
-    # -b specifies bucket name.
-    # By default bucket name value is read from SWAN_BUCKET_NAME env variable.
-    # When we add this variable to jenkins/vagrant, we will be able to remove it from command below.
-    . $HOME_DIR/go/src/github.com/intelsdi-x/swan/scripts/get_specjbb.sh -s $HOME_DIR/go/src/github.com/intelsdi-x/swan -c $HOME_DIR/swan_s3_creds/.s3cfg -b swan-artifacts
-SCRIPT
-
-  config.vm.provision "shell", inline: $install_packages, env: {'HOME_DIR' => home_dir}
-  config.vm.provision "shell", inline: $configure_etcd, env: {'HOME_DIR' => home_dir}
-  if ! only_cache_dependencies
-    config.vm.provision "shell", inline: $download_specjbb, env: {'VAGRANT_USER' => vagrant_user, 'HOME_DIR' => home_dir}
-    config.vm.provision "shell", inline: $configure_docker, env: {'VAGRANT_USER' => vagrant_user, 'HOME_DIR' => home_dir}
-    config.vm.provision "shell", inline: $setup_user_env, env: {'VAGRANT_USER' => vagrant_user, 'HOME_DIR' => home_dir}
-    config.vm.provision "shell", inline: $install_glide, env: {'VAGRANT_USER' => vagrant_user, 'HOME_DIR' => home_dir}
-    config.vm.provision "shell", inline: $configure_cassandra, env: {'VAGRANT_USER' => vagrant_user, 'HOME_DIR' => home_dir}
-    config.vm.provision "shell", inline: $install_snap, env: {'VAGRANT_USER' => vagrant_user, 'HOME_DIR' => home_dir}
-    config.vm.provision "shell", inline: $install_athena, env: {'VAGRANT_USER' => vagrant_user, 'HOME_DIR' => home_dir}
-  end
-=======
   config.vm.provision "shell", path: "resources/scripts/copy_configuration.sh", env: {'HOME_DIR' => home_dir}
   config.vm.provision "shell", path: "resources/scripts/install_packages.sh", env: {'HOME_DIR' => home_dir}
   config.vm.provision "shell", path: "resources/scripts/setup_env.sh", env: {'VAGRANT_USER' => vagrant_user, 'HOME_DIR' => home_dir}
@@ -240,5 +78,4 @@
   config.vm.provision "shell", path: "resources/scripts/post_install.sh", env: {'VAGRANT_USER' => vagrant_user, 'HOME_DIR' => home_dir}
   config.vm.provision "shell", path: "resources/scripts/install_project_deps.sh", env: {'VAGRANT_USER' => vagrant_user, 'HOME_DIR' => home_dir}
   config.vm.provision "shell", path: "resources/scripts/checker.sh", env: {'VAGRANT_USER' => vagrant_user, 'HOME_DIR' => home_dir}
->>>>>>> 0f29ac7d
 end