.PHONY: build

# Place for custom options for test commands.
TEST_OPT?=

# for compatibility purposes
# in the future deps target should point to deps_all, currently Kopernik job
# is running deps before running integration_tests. This is not needed, because
# we are downloading all of dependencies in provision phase.
deps: show_env
integration_test: build_plugins build_swan test_integration
unit_test: deps_godeps test_unit

deps_all: deps_godeps deps_jupyter
build_all: deps_all build_workloads build_plugins build_swan
build_and_test_integration: build_all test_integration
build_and_test_unit: build_all test_lint test_unit
build_and_test_all: build_all test_lint test_unit test_integration
test_all: test_lint test_unit test_integration


# deps not covered by "vendor" folder (testing/developing env) rather than application (excluding convey)
deps_godeps:
	go get github.com/golang/lint/golint
	go get github.com/GeertJohan/fgt # return exit, fgt runs any command for you and exits with exitcode 1
	go get github.com/stretchr/testify
	go get github.com/vektra/mockery/.../
	go get github.com/Masterminds/glide
	glide install

deps_jupyter:
	# Jupyter building
	(cd scripts/jupyter; sudo pip install -r requirements.txt)

build_plugins:
	mkdir -p build
	(go get github.com/intelsdi-x/snap-plugin-publisher-cassandra)
	(go get github.com/intelsdi-x/snap-plugin-processor-tag)
	(go get github.com/intelsdi-x/kubesnap-plugin-collector-docker)
	(cd $(GOPATH)/src/github.com/intelsdi-x/kubesnap-plugin-collector-docker && patch -p1 --forward -s --merge < ../swan/misc/kubesnap_docker_collector.patch)
	(go install github.com/intelsdi-x/kubesnap-plugin-collector-docker)
	(go install ./misc/snap-plugin-collector-session-test)
	(go install ./misc/snap-plugin-publisher-session-test)
	(go install ./misc/snap-plugin-collector-mutilate)

build_workloads:
<<<<<<< HEAD
	# Get SPECjbb
	(bash scripts/get_specjbb.sh)

=======
>>>>>>> 0f29ac7d
	# Some workloads are Git Submodules
	git submodule update --init --recursive

	(cd workloads/data_caching/memcached && ./build.sh)
	(cd workloads/low-level-aggressors && make -j4)

	# Prepare & Build Caffe workload.
	(cd ./workloads/deep_learning/caffe && cp caffe_cpu_solver.patch ./caffe_src/)
	(cd ./workloads/deep_learning/caffe && cp vagrant_vboxsf_workaround.patch ./caffe_src/)
	(cd ./workloads/deep_learning/caffe && cp get_cifar10.patch ./caffe_src/)
	(cd ./workloads/deep_learning/caffe/caffe_src/ && patch -p1 --forward -s --merge < caffe_cpu_solver.patch)
	(cd ./workloads/deep_learning/caffe/caffe_src/ && patch -p1 --forward -s --merge < vagrant_vboxsf_workaround.patch)
	(cd ./workloads/deep_learning/caffe/caffe_src/ && patch -p1 --forward -s --merge < get_cifar10.patch)
	(cd ./workloads/deep_learning/caffe && cp Makefile.config ./caffe_src/)
	(cd ./workloads/deep_learning/caffe/caffe_src && make -j4 all)
	(cd ./workloads/deep_learning/caffe && ./prepare_cifar10_dataset.sh)

	# Get SPECjbb
	(sudo bash scripts/get_specjbb.sh)

build_swan:
	mkdir -p build/experiments/memcached
	(cd build/experiments/memcached; go build ../../../experiments/memcached-sensitivity-profile)

# testing
## fgt: lint doesn't return exit code when finds something (https://github.com/golang/lint/issues/65)
test_lint:
	fgt golint ./pkg/...
	fgt golint ./experiments/...
	fgt golint ./misc/...
	fgt golint ./integration_tests/...

test_unit:
	./scripts/isolate-pid.sh go test $(TEST_OPT) ./pkg/... -v
	./scripts/isolate-pid.sh go test $(TEST_OPT) ./experiments/... -v
	./scripts/isolate-pid.sh go test $(TEST_OPT) ./misc/... -v

test_integration:
	./scripts/isolate-pid.sh go test $(TEST_OPT) ./integration_tests/... -v
	./scripts/isolate-pid.sh go test $(TEST_OPT) ./experiments/... -v
	./scripts/isolate-pid.sh go test $(TEST_OPT) ./misc/... -v
	(cd scripts/jupyter; py.test)

test_integration_on_docker:
	(cd integration_tests/docker; ./inside-docker-tests.sh)

cleanup:
	rm -fr misc/**/*log
	rm -fr integration_tests/**/*log
	rm -fr integration_tests/**/remote_memcached_*
	rm -fr integration_tests/**/local_snapd_*

repository_reset: cleanup
	(cd workloads/deep_learning/caffe/caffe_src/; git clean -fddx; git reset --hard)

show_env:
	@ echo Environment variables:
	@ echo ""
	@ env
	@ echo ""<|MERGE_RESOLUTION|>--- conflicted
+++ resolved
@@ -44,12 +44,7 @@
 	(go install ./misc/snap-plugin-collector-mutilate)
 
 build_workloads:
-<<<<<<< HEAD
-	# Get SPECjbb
-	(bash scripts/get_specjbb.sh)
 
-=======
->>>>>>> 0f29ac7d
 	# Some workloads are Git Submodules
 	git submodule update --init --recursive
 
